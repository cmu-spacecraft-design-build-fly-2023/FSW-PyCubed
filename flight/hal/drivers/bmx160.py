from time import sleep

from adafruit_bus_device.i2c_device import I2CDevice
from adafruit_register.i2c_bit import ROBit
from adafruit_register.i2c_bits import ROBits, RWBits
from adafruit_register.i2c_struct import Struct
from digitalio import DigitalInOut
from hal.drivers.diagnostics.diagnostics import Diagnostics

# from adafruit_bus_device.spi_device import SPIDevice
from micropython import const

<<<<<<< HEAD
from .diagnostics.diagnostics import Diagnostics
from .middleware.generic_driver import Driver

=======
>>>>>>> 99059dc9
# Chip ID
BMX160_CHIP_ID = const(0xD8)

# Soft reset command
BMX160_SOFT_RESET_CMD = const(0xB6)
# BMX160_SOFT_RESET_DELAY    = 0.001

# Command
BMX160_COMMAND_REG_ADDR = const(0x7E)

# BMX160 Register map
BMX160_CHIP_ID_ADDR = const(0x00)
BMX160_ERROR_REG_ADDR = const(0x02)
BMX160_PMU_STATUS_ADDR = const(0x03)
BMX160_SENSOR_TIME_ADDR = const(0x18)
BMX160_MAG_DATA_ADDR = const(0x04)
BMX160_GYRO_DATA_ADDR = const(0x0C)
BMX160_ACCEL_DATA_ADDR = const(0x12)
BMX160_STATUS_ADDR = const(0x1B)
BMX160_INT_STATUS_ADDR = const(0x1C)
BMX160_TEMP_DATA_ADDR = const(0x20)
BMX160_FIFO_LENGTH_ADDR = const(0x22)
BMX160_FIFO_DATA_ADDR = const(0x24)
BMX160_ACCEL_CONFIG_ADDR = const(0x40)
BMX160_ACCEL_RANGE_ADDR = const(0x41)
BMX160_GYRO_CONFIG_ADDR = const(0x42)
BMX160_GYRO_RANGE_ADDR = const(0x43)
BMX160_MAG_ODR_ADDR = const(0x44)
BMX160_FIFO_DOWN_ADDR = const(0x45)
BMX160_FIFO_CONFIG_0_ADDR = const(0x46)
BMX160_FIFO_CONFIG_1_ADDR = const(0x47)
# BMX160_MAG_IF_0_ADDR       = const(0x4B)
BMX160_MAG_IF_0_ADDR = const(0x4C)
BMX160_MAG_IF_1_ADDR = const(0x4D)
BMX160_MAG_IF_2_ADDR = const(0x4E)
BMX160_MAG_IF_3_ADDR = const(0x4F)

# BMX160_INT_ENABLE_0_ADDR   = const(0x50)
# BMX160_INT_ENABLE_1_ADDR   = const(0x51)
# BMX160_INT_ENABLE_2_ADDR   = const(0x52)
# BMX160_INT_OUT_CTRL_ADDR   = const(0x53)
# BMX160_INT_LATCH_ADDR      = const(0x54)
# BMX160_INT_MAP_0_ADDR      = const(0x55)
# BMX160_INT_MAP_1_ADDR      = const(0x56)
# BMX160_INT_MAP_2_ADDR      = const(0x57)
# BMX160_INT_DATA_0_ADDR     = const(0x58)
# BMX160_INT_DATA_1_ADDR     = const(0x59)
# BMX160_INT_LOWHIGH_0_ADDR  = const(0x5A)
# BMX160_INT_LOWHIGH_1_ADDR  = const(0x5B)
# BMX160_INT_LOWHIGH_2_ADDR  = const(0x5C)
# BMX160_INT_LOWHIGH_3_ADDR  = const(0x5D)
# BMX160_INT_LOWHIGH_4_ADDR  = const(0x5E)
# BMX160_INT_MOTION_0_ADDR   = const(0x5F)
# BMX160_INT_MOTION_1_ADDR   = const(0x60)
# BMX160_INT_MOTION_2_ADDR   = const(0x61)
# BMX160_INT_MOTION_3_ADDR   = const(0x62)
# BMX160_INT_TAP_0_ADDR      = const(0x63)
# BMX160_INT_TAP_1_ADDR      = const(0x64)
# BMX160_INT_ORIENT_0_ADDR   = const(0x65)
# BMX160_INT_ORIENT_1_ADDR   = const(0x66)
# BMX160_INT_FLAT_0_ADDR     = const(0x67)
# BMX160_INT_FLAT_1_ADDR     = const(0x68)

BMX160_FOC_CONF_ADDR = const(0x69)
BMX160_CONF_ADDR = const(0x6A)

BMX160_ACCEL_BW_NORMAL_AVG4 = const(0x02)
BMX160_GYRO_BW_NORMAL_MODE = const(0x02)

# BMX160_SELF_TEST_ADDR                = const(0x6D)
# Self test configurations
# BMX160_ACCEL_SELF_TEST_CONFIG        = const(0x2C)
# BMX160_ACCEL_SELF_TEST_POSITIVE_EN   = const(0x0D)
# BMX160_ACCEL_SELF_TEST_NEGATIVE_EN   = const(0x09)
# BMX160_ACCEL_SELF_TEST_LIMIT         = const(8192)

# Power mode settings
# Accel power mode
BMX160_ACCEL_NORMAL_MODE = const(0x11)
BMX160_ACCEL_LOWPOWER_MODE = const(0x12)
BMX160_ACCEL_SUSPEND_MODE = const(0x10)

BMX160_ACCEL_MODES = [
    BMX160_ACCEL_NORMAL_MODE,
    BMX160_ACCEL_LOWPOWER_MODE,
    BMX160_ACCEL_SUSPEND_MODE,
]

# Gyro power mode
BMX160_GYRO_SUSPEND_MODE = const(0x14)
BMX160_GYRO_NORMAL_MODE = const(0x15)
BMX160_GYRO_FASTSTARTUP_MODE = const(0x17)

BMX160_GYRO_MODES = [
    BMX160_GYRO_SUSPEND_MODE,
    BMX160_GYRO_NORMAL_MODE,
    BMX160_GYRO_FASTSTARTUP_MODE,
]

# Mag power mode
BMX160_MAG_SUSPEND_MODE = const(0x18)
BMX160_MAG_NORMAL_MODE = const(0x19)
BMX160_MAG_LOWPOWER_MODE = const(0x1A)

# Accel Range
BMX160_ACCEL_RANGE_2G = const(0x03)
BMX160_ACCEL_RANGE_4G = const(0x05)
BMX160_ACCEL_RANGE_8G = const(0x08)
BMX160_ACCEL_RANGE_16G = const(0x0C)

# BMX160_ACCEL_RANGE_CONSTANTS = [BMX160_ACCEL_RANGE_16G,
#                                 BMX160_ACCEL_RANGE_8G,
#                                 BMX160_ACCEL_RANGE_4G,
#                                 BMX160_ACCEL_RANGE_2G]
# BMX160_ACCEL_RANGE_VALUES = [16, 8, 4, 2]
BMX160_ACCEL_RANGE_CONSTANTS = [
    BMX160_ACCEL_RANGE_2G,
    BMX160_ACCEL_RANGE_4G,
    BMX160_ACCEL_RANGE_8G,
    BMX160_ACCEL_RANGE_16G,
]
BMX160_ACCEL_RANGE_VALUES = [2, 4, 8, 16]


# Gyro Range
BMX160_GYRO_RANGE_2000_DPS = const(0x00)
BMX160_GYRO_RANGE_1000_DPS = const(0x01)
BMX160_GYRO_RANGE_500_DPS = const(0x02)
BMX160_GYRO_RANGE_250_DPS = const(0x03)
BMX160_GYRO_RANGE_125_DPS = const(0x04)

BMX160_GYRO_RANGE_CONSTANTS = [
    BMX160_GYRO_RANGE_2000_DPS,
    BMX160_GYRO_RANGE_1000_DPS,
    BMX160_GYRO_RANGE_500_DPS,
    BMX160_GYRO_RANGE_250_DPS,
    BMX160_GYRO_RANGE_125_DPS,
]
BMX160_GYRO_RANGE_VALUES = [2000, 1000, 500, 250, 125]

# Delay in ms settings
# BMX160_ACCEL_DELAY                   = 0.005
# BMX160_GYRO_DELAY                    = 0.0081
# BMX160_ONE_MS_DELAY                  = 0.001
# BMX160_MAG_COM_DELAY                 = 0.001
# BMX160_GYRO_SELF_TEST_DELAY          = 0.002
# BMX160_ACCEL_SELF_TEST_DELAY         = 0.005

# Output Data Rate settings
# Accel Output data rate
# BMX160_ACCEL_ODR_RESERVED            = const(0x00)
BMX160_ACCEL_ODR_0_78HZ = const(0x01)
BMX160_ACCEL_ODR_1_56HZ = const(0x02)
BMX160_ACCEL_ODR_3_12HZ = const(0x03)
BMX160_ACCEL_ODR_6_25HZ = const(0x04)
BMX160_ACCEL_ODR_12_5HZ = const(0x05)
BMX160_ACCEL_ODR_25HZ = const(0x06)
BMX160_ACCEL_ODR_50HZ = const(0x07)
BMX160_ACCEL_ODR_100HZ = const(0x08)
BMX160_ACCEL_ODR_200HZ = const(0x09)
BMX160_ACCEL_ODR_400HZ = const(0x0A)
BMX160_ACCEL_ODR_800HZ = const(0x0B)
BMX160_ACCEL_ODR_1600HZ = const(0x0C)
# BMX160_ACCEL_ODR_RESERVED0           = const(0x0D)
# BMX160_ACCEL_ODR_RESERVED1           = const(0x0E)
# BMX160_ACCEL_ODR_RESERVED2           = const(0x0F)

BMX160_ACCEL_ODR_CONSTANTS = [
    BMX160_ACCEL_ODR_1600HZ,
    BMX160_ACCEL_ODR_800HZ,
    BMX160_ACCEL_ODR_400HZ,
    BMX160_ACCEL_ODR_200HZ,
    BMX160_ACCEL_ODR_100HZ,
    BMX160_ACCEL_ODR_50HZ,
    BMX160_ACCEL_ODR_25HZ,
    BMX160_ACCEL_ODR_12_5HZ,
    BMX160_ACCEL_ODR_6_25HZ,
    BMX160_ACCEL_ODR_3_12HZ,
    BMX160_ACCEL_ODR_1_56HZ,
    BMX160_ACCEL_ODR_0_78HZ,
]
BMX160_ACCEL_ODR_VALUES = [
    1600,
    800,
    400,
    200,
    100,
    50,
    25,
    12.5,
    6.25,
    3.12,
    1.56,
    0.78,
]

# Gyro Output data rate
# BMX160_GYRO_ODR_RESERVED             = const(0x00)
BMX160_GYRO_ODR_25HZ = const(0x06)
BMX160_GYRO_ODR_50HZ = const(0x07)
BMX160_GYRO_ODR_100HZ = const(0x08)
BMX160_GYRO_ODR_200HZ = const(0x09)
BMX160_GYRO_ODR_400HZ = const(0x0A)
BMX160_GYRO_ODR_800HZ = const(0x0B)
BMX160_GYRO_ODR_1600HZ = const(0x0C)
BMX160_GYRO_ODR_3200HZ = const(0x0D)

BMX160_GYRO_ODR_CONSTANTS = [
    BMX160_GYRO_ODR_3200HZ,
    BMX160_GYRO_ODR_1600HZ,
    BMX160_GYRO_ODR_800HZ,
    BMX160_GYRO_ODR_400HZ,
    BMX160_GYRO_ODR_200HZ,
    BMX160_GYRO_ODR_100HZ,
    BMX160_GYRO_ODR_50HZ,
]
BMX160_GYRO_ODR_VALUES = [3200, 1600, 800, 400, 200, 100, 50]

# Auxiliary sensor Output data rate
# BMX160_MAG_ODR_RESERVED              = const(0x00)
BMX160_MAG_ODR_0_78HZ = const(0x01)
BMX160_MAG_ODR_1_56HZ = const(0x02)
BMX160_MAG_ODR_3_12HZ = const(0x03)
BMX160_MAG_ODR_6_25HZ = const(0x04)
BMX160_MAG_ODR_12_5HZ = const(0x05)
BMX160_MAG_ODR_25HZ = const(0x06)
BMX160_MAG_ODR_50HZ = const(0x07)
BMX160_MAG_ODR_100HZ = const(0x08)
BMX160_MAG_ODR_200HZ = const(0x09)
BMX160_MAG_ODR_400HZ = const(0x0A)
BMX160_MAG_ODR_800HZ = const(0x0B)

# Accel, gyro and aux. sensor length and also their combined length definitions in FIFO
BMX160_FIFO_G_LENGTH = const(6)
BMX160_FIFO_A_LENGTH = const(6)
BMX160_FIFO_M_LENGTH = const(8)
BMX160_FIFO_GA_LENGTH = const(12)
BMX160_FIFO_MA_LENGTH = const(14)
BMX160_FIFO_MG_LENGTH = const(14)
BMX160_FIFO_MGA_LENGTH = const(20)

# Interface settings
BMX160_SPI_INTF = const(1)
BMX160_I2C_INTF = const(0)
BMX160_SPI_RD_MASK = const(0x80)
BMX160_SPI_WR_MASK = const(0x7F)

# Error related
BMX160_OK = const(0)
BMX160_ERROR = -1

BMX160_ERROR_CODES = [0x1, 0x2, 0x3, 0x6, 0x7]

# Each goes with a different sensitivity in decreasing order
AccelSensitivity2Gravity_values = [
    2048,
    4086,
    8192,
    16384,
]  # accelerometer sensitivity. See Section 1.2, Table 2
GyroSensitivity2DegPerSec_values = [
    16.4,
    32.8,
    65.6,
    131.2,
    262.4,
]  # Section 1.2, Table 3

g_TO_METERS_PER_SECOND_SQUARED = 1 / 9.80665  # in m/s^2

AccelSensitivity2Gravity = const(
    16384
)  # accelerometer sensitivity. See Section 1.2, Table 2
GyroSensitivity2DegPerSec = (
    131.2  # gyroscope sensitivity. See Section 1.2, Table 3
)


class _ScaledReadOnlyStruct(Struct):
    def __init__(self, register_address, struct_format, scale):
        super(_ScaledReadOnlyStruct, self).__init__(
            register_address, struct_format
        )
        self.scale = scale

    # NOTE: I think super() may be an allocating operation.
    def __get__(self, obj, objtype=None):
        result = super(_ScaledReadOnlyStruct, self).__get__(obj, objtype)
        return tuple(self.scale * v for v in result)

    def __set__(self, obj, value):
        raise NotImplementedError()


# TODO replace _SclaedReadOnlyStruct with Struct in BMX160 so that the
# scale factor can be changed as a function of range mode


class BMX160(Driver):
    """
    Driver for the BMX160 accelerometer, magnetometer, gyroscope.

    In the buffer, bytes are allocated as follows:
        - mag 0-5
        - rhall 6-7 (not relevant?)
        - gyro 8-13
        - accel 14-19
        - sensor time 20-22
    """

    # multiplicative constants

    # NOTE THESE FIRST TWO GET SET IN THE INIT SEQUENCE
    ACC_SCALAR = 1 / (
        AccelSensitivity2Gravity * g_TO_METERS_PER_SECOND_SQUARED
    )  # 1 m/s^2 = 0.101971621 g
    GYR_SCALAR = 1 / GyroSensitivity2DegPerSec_values[4]
    MAG_SCALAR = 1 / 16
    TEMP_SCALAR = 0.5**9

    _accel = Struct(
        BMX160_ACCEL_DATA_ADDR, "<hhh"
    )  # this is the default scalar, but it should get reset anyhow in init
    _gyro = Struct(BMX160_GYRO_DATA_ADDR, "<hhh")
    _mag = Struct(BMX160_MAG_DATA_ADDR, "<hhh")
    _temp = Struct(BMX160_TEMP_DATA_ADDR, "<h")

    ### STATUS BITS
    status = ROBits(8, BMX160_STATUS_ADDR, 0)
    status_acc_pmu = ROBits(2, BMX160_PMU_STATUS_ADDR, 4)
    status_gyr_pmu = ROBits(2, BMX160_PMU_STATUS_ADDR, 2)
    status_mag_pmu = ROBits(2, BMX160_PMU_STATUS_ADDR, 0)
    cmd = RWBits(8, BMX160_COMMAND_REG_ADDR, 0)
    foc = RWBits(8, BMX160_FOC_CONF_ADDR, 0)

    # see ERR_REG in section 2.11.2
    _error_status = ROBits(8, BMX160_ERROR_REG_ADDR, 0)
    error_code = ROBits(4, BMX160_ERROR_REG_ADDR, 1)
    drop_cmd_err = ROBit(BMX160_ERROR_REG_ADDR, 6)
    fatal_err = ROBit(BMX160_ERROR_REG_ADDR, 0)

    # straight from the datasheet. Need to be renamed and better explained
    @property
    def drdy_acc(self):
        return (self.status >> 7) & 1

    @property
    def drdy_gyr(self):
        return (self.status >> 6) & 1

    @property
    def drdy_mag(self):
        return (self.status >> 5) & 1

    @property
    def nvm_rdy(self):
        return (self.status >> 4) & 1

    @property
    def foc_rdy(self):
        return (self.status >> 3) & 1

    @property
    def mag_man_op(self):
        return (self.status >> 2) & 1

    @property
    def gyro_self_test_ok(self):
        return (self.status >> 1) & 1

    _BUFFER = bytearray(40)
    _smallbuf = bytearray(6)

    _gyro_range = RWBits(8, BMX160_GYRO_RANGE_ADDR, 0)
    _accel_range = RWBits(8, BMX160_ACCEL_RANGE_ADDR, 0)

    # _gyro_bandwidth = NORMAL
    # _gyro_powermode = NORMAL
    _gyro_odr = 25  # Hz

    # _accel_bandwidth = NORMAL
    # _accel_powermode = NORMAL
    _accel_odr = 25  # Hz

    # _mag_bandwidth = NORMAL
    # _mag_powermode = NORMAL
    _mag_odr = 25  # Hz
    _mag_range = 250  # deg/sec

    def __init__(self, i2c, i2c_address, enable_pin=None):
        if enable_pin is not None:
            self._enable = DigitalInOut(enable_pin)
            self._enable.switch_to_output(value=True)

        super().__init__(self._enable)

        self.i2c_device = I2CDevice(i2c, i2c_address, probe=True)

        # soft reset & reboot
        self.cmd = BMX160_SOFT_RESET_CMD
        sleep(0.001)
        # Check ID registers.
        ID = self.read_u8(BMX160_CHIP_ID_ADDR)
        if ID != BMX160_CHIP_ID:
            raise RuntimeError("Could not find BMX160, check wiring!")

        # set the default settings
        self.init_mag()
        self.init_accel()
        self.init_gyro()

    """
    ----------------------- HANDLER METHODS -----------------------
    """
    @property
    def get_flags(self):
        return {}

    ######################## I2C HELPERS ########################
    def read_u8(self, address):
        with self.i2c_device as i2c:
            self._BUFFER[0] = address & 0xFF
            i2c.write_then_readinto(
                self._BUFFER, self._BUFFER, out_end=1, in_start=1, in_end=2
            )
        return self._BUFFER[1]

    def read_bytes(self, address, count, buf):
        with self.i2c_device as i2c:
            buf[0] = address & 0xFF
            i2c.write_then_readinto(buf, buf, out_end=1, in_end=count)
        return buf

    def write_u8(self, address, val):
        with self.i2c_device as i2c:
            self._BUFFER[0] = address & 0xFF
            self._BUFFER[1] = val & 0xFF
            i2c.write(self._BUFFER, end=2)

    ######################## SENSOR API ########################

    def read_all(self):
        return self.read_bytes(BMX160_MAG_DATA_ADDR, 20, self._BUFFER)

    # synonymous
    # @property
    # def error_status(self):
    #     return format_binary(self._error_status)
    @property
    def query_error(self):
        return format_binary(self._error_status)

    ### ACTUAL API
    @property
    def gyro(self):
        # deg/s
        return tuple(x * self.GYR_SCALAR for x in self._gyro)

    @property
    def accel(self):
        # m/s^2
        return tuple(x * self.ACC_SCALAR for x in self._accel)

    @property
    def mag(self):
        # uT
        return tuple(x * self.MAG_SCALAR for x in self._mag)

    @property
    def temperature(self):
        return self._temp[0] * self.TEMP_SCALAR + 23

    @property
    def temp(self):
        return self._temp[0] * self.TEMP_SCALAR + 23

    @property
    def sensortime(self):
        tbuf = self.read_bytes(BMX160_SENSOR_TIME_ADDR, 3, self._smallbuf)
        t0, t1, t2 = tbuf[:3]
        t = (t2 << 16) | (t1 << 8) | t0
        t *= 0.000039  # the time resolution is 39 microseconds
        return t

    ######################## SETTINGS RELATED ########################

    ############## GYROSCOPE SETTINGS  ##############
    # NOTE still missing BW / OSR config, but those are more complicated

    def init_gyro(self):
        # BW doesn't have an interface yet
        self._gyro_bwmode = BMX160_GYRO_BW_NORMAL_MODE
        # These rely on the setters to do their magic.
        self.gyro_range = BMX160_GYRO_RANGE_500_DPS
        # self.GYR_SCALAR = 1
        # self.GYR_SCALAR = 1/GyroSensitivity2DegPerSec_values[1]

        self.gyro_odr = 25
        self.gyro_powermode = BMX160_GYRO_NORMAL_MODE

    @property
    def gyro_range(self):
        return self._gyro_range

    @gyro_range.setter
    def gyro_range(self, rangeconst):
        """
        The input is expected to be the BMX160-constant associated with the range.

        deg/s | bmxconst value | bmxconst_name
        ------------------------------------------------------
        2000  |   0            |  BMX160_GYRO_RANGE_2000_DPS
        1000  |   1            |  BMX160_GYRO_RANGE_1000_DPS
        500   |   2            |  BMX160_GYRO_RANGE_500_DPS
        250   |   3            |  BMX160_GYRO_RANGE_250_DPS
        125   |   4            |  BMX160_GYRO_RANGE_125_DPS

        ex: bmx.gyro_range = BMX160_GYRO_RANGE_500_DPS
        equivalent to: bmx.gyro_range = 2
        BMX160_GYRO_RANGE_VALUES = [2000, 1000, 500, 250, 125]
        """

        if rangeconst in BMX160_GYRO_RANGE_CONSTANTS:
            self._gyro_range = rangeconst
            # read out the value to see if it changed successfully
            rangeconst = self._gyro_range
            val = BMX160_GYRO_RANGE_VALUES[rangeconst]
            self.GYR_SCALAR = val / 32768.0
        else:
            pass

    @property
    def gyro_odr(self):
        return self._gyro_odr

    @gyro_odr.setter
    def gyro_odr(self, odr):
        """
        Set the output data rate of the gyroscope. The possible ODRs are 1600, 800, 400, 200, 100,
        50, 25, 12.5, 6.25, 3.12, 1.56, and 0.78 Hz. Note, setting a value between the listed ones
        will round *downwards*.
        """
        res = self.generic_setter(
            odr,
            BMX160_GYRO_ODR_VALUES,
            BMX160_GYRO_ODR_CONSTANTS,
            BMX160_GYRO_CONFIG_ADDR,
            "gyroscope odr",
        )
        if res is not None:
            self._gyro_odr = res[1]

    @property
    def gyro_powermode(self):
        return self._gyro_powermode

    @gyro_powermode.setter
    def gyro_powermode(self, powermode):
        """
        Set the power mode of the gyroscope. Unlike other setters, this one has to directly take the
        BMX160-const associated with the power mode. The possible modes are:
        `BMX160_GYRO_SUSPEND_MODE`
        `BMX160_GYRO_NORMAL_MODE`
        `BMX160_GYRO_FASTSTARTUP_MODE`
        """
        if powermode not in BMX160_GYRO_MODES:
            print("Unknown gyroscope powermode: " + str(powermode))
            return

        self.write_u8(BMX160_COMMAND_REG_ADDR, powermode)
        if int(self.query_error) == 0:
            self._gyro_powermode = powermode
        else:
            settingswarning("gyroscope power mode")

        # NOTE: this delay is a worst case. If we need repeated switching
        # we can choose the delay on a case-by-case basis.
        sleep(0.0081)

    ############## ACCELEROMETER SETTINGS  ##############

    def init_accel(self):
        # BW doesn't have an interface yet
        # self.write_u8(BMX160_ACCEL_CONFIG_ADDR, BMX160_ACCEL_BW_NORMAL_AVG4)
        # self._accel_bwmode = BMX160_ACCEL_BW_NORMAL_AVG4
        # These rely on the setters to do their magic.
        self.accel_range = BMX160_ACCEL_RANGE_8G
        self.accel_odr = 25
        self.accel_powermode = BMX160_ACCEL_NORMAL_MODE

    @property
    def accel_range(self):
        return self._accel_range

    @accel_range.setter
    def accel_range(self, rangeconst):
        """
        The input is expected to be the BMX160-constant associated with the range.

        deg/s | bmxconst value | bmxconst name
        ------------------------------------------------------
        2     |   3            | BMX160_ACCEL_RANGE_2G
        4     |   5            | BMX160_ACCEL_RANGE_4G
        8     |   8            | BMX160_ACCEL_RANGE_8G
        16    |   12           | BMX160_ACCEL_RANGE_16G

        ex: bmx.accel_range = BMX160_ACCEL_RANGE_4G
        equivalent to: bmx.accel_range = 5
        """

        if rangeconst in BMX160_ACCEL_RANGE_CONSTANTS:
            self._accel_range = rangeconst
            # read out the value to see if it changed successfully
            rangeconst = self._accel_range
            # convert to 0-3 range for indexing
            ind = rangeconst >> 2
            val = BMX160_ACCEL_RANGE_VALUES[ind]
            self.ACC_SCALAR = (val / 32768.0) / g_TO_METERS_PER_SECOND_SQUARED
        else:
            pass

    @property
    def accel_odr(self):
        return self._accel_odr

    @accel_odr.setter
    def accel_odr(self, odr):
        res = self.generic_setter(
            odr,
            BMX160_ACCEL_ODR_VALUES,
            BMX160_ACCEL_ODR_CONSTANTS,
            BMX160_ACCEL_CONFIG_ADDR,
            "accelerometer odr",
        )
        if res is not None:
            self._accel_odr = res[1]

    @property
    def accel_powermode(self):
        return self._accel_powermode

    @accel_powermode.setter
    def accel_powermode(self, powermode):
        """
        Set the power mode of the accelerometer. Unlike other setters, this one has to directly take the
        BMX160-const associated with the power mode. The possible modes are:
        `BMI160_ACCEL_NORMAL_MODE`
        `BMI160_ACCEL_LOWPOWER_MODE`
        `BMI160_ACCEL_SUSPEND_MODE`
        """
        if powermode not in BMX160_ACCEL_MODES:
            print("Unknown accelerometer power mode: " + str(powermode))
            return

        self.write_u8(BMX160_COMMAND_REG_ADDR, powermode)
        if int(self.query_error) == 0:
            self._accel_powermode = powermode
        else:
            settingswarning("accelerometer power mode")

        # NOTE: this delay is a worst case. If we need repeated switching
        # we can choose the delay on a case-by-case basis.
        sleep(0.005)

    ############## MAGENTOMETER SETTINGS  ##############

    def init_mag(self):
        # see pg 25 of: https://ae-bst.resource.bosch.com/media/_tech/media/datasheets/BST-BMX160-DS000.pdf
        self.write_u8(BMX160_COMMAND_REG_ADDR, BMX160_MAG_NORMAL_MODE)
        sleep(0.00065)  # datasheet says wait for 650microsec
        self.write_u8(BMX160_MAG_IF_0_ADDR, 0x80)
        # put mag into sleep mode
        self.write_u8(BMX160_MAG_IF_3_ADDR, 0x01)
        self.write_u8(BMX160_MAG_IF_2_ADDR, 0x4B)
        # set x-y to regular power preset
        self.write_u8(BMX160_MAG_IF_3_ADDR, 0x04)
        self.write_u8(BMX160_MAG_IF_2_ADDR, 0x51)
        # set z to regular preset
        self.write_u8(BMX160_MAG_IF_3_ADDR, 0x0E)
        self.write_u8(BMX160_MAG_IF_2_ADDR, 0x52)
        # prepare MAG_IF[1-3] for mag_if data mode
        self.write_u8(BMX160_MAG_IF_3_ADDR, 0x02)
        self.write_u8(BMX160_MAG_IF_2_ADDR, 0x4C)
        self.write_u8(BMX160_MAG_IF_1_ADDR, 0x42)
        # Set ODR to 25 Hz
        self.write_u8(BMX160_MAG_ODR_ADDR, BMX160_MAG_ODR_25HZ)
        self.write_u8(BMX160_MAG_IF_0_ADDR, 0x00)
        # put in low power mode.
        self.write_u8(BMX160_COMMAND_REG_ADDR, BMX160_MAG_LOWPOWER_MODE)
        sleep(0.1)  # takes this long to warm up (empirically)

    @property
    def mag_powermode(self):
        return self._mag_powermode

    @mag_powermode.setter
    def mag_powermode(self, powermode):
        """
        Set the power mode of the magnetometer. Unlike other setters, this one has to directly take the
        BMX160-const associated with the power mode. The possible modes are:
        `BMX160_`
        `BMX160_`
        `BMX160_`
        """
        # if powermode not in BMX160_MAG_:
        #     print("Unknown gyroscope powermode: " + str(powermode))
        #     return

        self.write_u8(BMX160_COMMAND_REG_ADDR, powermode)
        if int(self.query_error) == 0:
            self._mag_powermode = powermode
        else:
            settingswarning("mag power mode")

        # NOTE: this delay is a worst case. If we need repeated switching
        # we can choose the delay on a case-by-case basis.
        sleep(0.001)

    ## UTILS:
    def generic_setter(
        self,
        desired,
        possible_values,
        bmx_constants,
        config_addr,
        warning_interp="",
    ):
        i = find_nearest_valid(desired, possible_values)
        rounded = possible_values[i]
        bmxconst = bmx_constants[i]
        self.write_u8(config_addr, bmxconst)
        e = self.error_code

        if e == BMX160_OK:
            return (i, rounded)
        else:
            settingswarning(warning_interp)

    ######################### DIAGNOSTICS #########################

    def __check_for_errors(self) -> list[int]:
        """_check_for_errors: Checks for any device errors on BMX160

        :return: List of error conditions if present
        """
        NO_ERROR = const(0x00)

        error_list = []

        error_reg = self.query_error
        if error_reg != NO_ERROR:
            error_list.append(Diagnostics.BMX160_UNSPECIFIED_ERROR)

        if self.fatal_err != 0:
            error_list.append(Diagnostics.BMX160_FATAL_ERROR)

        if self.error_code in self.BMX160_ERROR_CODES:
            error_list.append(Diagnostics.BMX160_NON_FATAL_ERROR)

        if self.drop_cmd_err != 0:
            error_list.append(Diagnostics.BMX160_DROP_COMMAND_ERROR)

        if error_list.count() == 0:
            error_list.append(Diagnostics.NOERROR)

    def run_diagnostics(self) -> list[int] | None:
        """run_diagnostic_test: Run all tests for the component

        :return: List of error codes
        """
        error_list = []

        error_list = self.__check_for_errors()

        error_list = list(set(error_list))

        if Diagnostics.NOERROR not in error_list:
            self.errors_present = True

        return error_list


######################### UTILS #########################


def find_nearest_valid(desired, possible_values):
    # NOTE: assumes `possible_values` is sorted in decreasing order

    # This line finds the first value less than or equal to the desired value and returns its index.
    # If no such value exists (desired is lower than all possible), the line throws a StopIteration
    # Exception. In that case we return -1 as the index to use (i.e. the last/smallest value in the list)
    try:
        return next(
            filter(lambda x: (desired >= x[1]), enumerate(possible_values))
        )[0]
    except Exception:
        return -1


def settingswarning(interp=""):
    if interp != "":
        interp = " --" + interp + " -- "
    print(
        "BMX160 error occurred during "
        + interp
        + "setting change. \nSetting not successfully changed and BMX160 may be in error state."
    )


def format_binary(b):
    return "{:0>8}".format(bin(b)[2:])
<|MERGE_RESOLUTION|>--- conflicted
+++ resolved
@@ -1,829 +1,825 @@
-from time import sleep
-
-from adafruit_bus_device.i2c_device import I2CDevice
-from adafruit_register.i2c_bit import ROBit
-from adafruit_register.i2c_bits import ROBits, RWBits
-from adafruit_register.i2c_struct import Struct
-from digitalio import DigitalInOut
-from hal.drivers.diagnostics.diagnostics import Diagnostics
-
-# from adafruit_bus_device.spi_device import SPIDevice
-from micropython import const
-
-<<<<<<< HEAD
-from .diagnostics.diagnostics import Diagnostics
-from .middleware.generic_driver import Driver
-
-=======
->>>>>>> 99059dc9
-# Chip ID
-BMX160_CHIP_ID = const(0xD8)
-
-# Soft reset command
-BMX160_SOFT_RESET_CMD = const(0xB6)
-# BMX160_SOFT_RESET_DELAY    = 0.001
-
-# Command
-BMX160_COMMAND_REG_ADDR = const(0x7E)
-
-# BMX160 Register map
-BMX160_CHIP_ID_ADDR = const(0x00)
-BMX160_ERROR_REG_ADDR = const(0x02)
-BMX160_PMU_STATUS_ADDR = const(0x03)
-BMX160_SENSOR_TIME_ADDR = const(0x18)
-BMX160_MAG_DATA_ADDR = const(0x04)
-BMX160_GYRO_DATA_ADDR = const(0x0C)
-BMX160_ACCEL_DATA_ADDR = const(0x12)
-BMX160_STATUS_ADDR = const(0x1B)
-BMX160_INT_STATUS_ADDR = const(0x1C)
-BMX160_TEMP_DATA_ADDR = const(0x20)
-BMX160_FIFO_LENGTH_ADDR = const(0x22)
-BMX160_FIFO_DATA_ADDR = const(0x24)
-BMX160_ACCEL_CONFIG_ADDR = const(0x40)
-BMX160_ACCEL_RANGE_ADDR = const(0x41)
-BMX160_GYRO_CONFIG_ADDR = const(0x42)
-BMX160_GYRO_RANGE_ADDR = const(0x43)
-BMX160_MAG_ODR_ADDR = const(0x44)
-BMX160_FIFO_DOWN_ADDR = const(0x45)
-BMX160_FIFO_CONFIG_0_ADDR = const(0x46)
-BMX160_FIFO_CONFIG_1_ADDR = const(0x47)
-# BMX160_MAG_IF_0_ADDR       = const(0x4B)
-BMX160_MAG_IF_0_ADDR = const(0x4C)
-BMX160_MAG_IF_1_ADDR = const(0x4D)
-BMX160_MAG_IF_2_ADDR = const(0x4E)
-BMX160_MAG_IF_3_ADDR = const(0x4F)
-
-# BMX160_INT_ENABLE_0_ADDR   = const(0x50)
-# BMX160_INT_ENABLE_1_ADDR   = const(0x51)
-# BMX160_INT_ENABLE_2_ADDR   = const(0x52)
-# BMX160_INT_OUT_CTRL_ADDR   = const(0x53)
-# BMX160_INT_LATCH_ADDR      = const(0x54)
-# BMX160_INT_MAP_0_ADDR      = const(0x55)
-# BMX160_INT_MAP_1_ADDR      = const(0x56)
-# BMX160_INT_MAP_2_ADDR      = const(0x57)
-# BMX160_INT_DATA_0_ADDR     = const(0x58)
-# BMX160_INT_DATA_1_ADDR     = const(0x59)
-# BMX160_INT_LOWHIGH_0_ADDR  = const(0x5A)
-# BMX160_INT_LOWHIGH_1_ADDR  = const(0x5B)
-# BMX160_INT_LOWHIGH_2_ADDR  = const(0x5C)
-# BMX160_INT_LOWHIGH_3_ADDR  = const(0x5D)
-# BMX160_INT_LOWHIGH_4_ADDR  = const(0x5E)
-# BMX160_INT_MOTION_0_ADDR   = const(0x5F)
-# BMX160_INT_MOTION_1_ADDR   = const(0x60)
-# BMX160_INT_MOTION_2_ADDR   = const(0x61)
-# BMX160_INT_MOTION_3_ADDR   = const(0x62)
-# BMX160_INT_TAP_0_ADDR      = const(0x63)
-# BMX160_INT_TAP_1_ADDR      = const(0x64)
-# BMX160_INT_ORIENT_0_ADDR   = const(0x65)
-# BMX160_INT_ORIENT_1_ADDR   = const(0x66)
-# BMX160_INT_FLAT_0_ADDR     = const(0x67)
-# BMX160_INT_FLAT_1_ADDR     = const(0x68)
-
-BMX160_FOC_CONF_ADDR = const(0x69)
-BMX160_CONF_ADDR = const(0x6A)
-
-BMX160_ACCEL_BW_NORMAL_AVG4 = const(0x02)
-BMX160_GYRO_BW_NORMAL_MODE = const(0x02)
-
-# BMX160_SELF_TEST_ADDR                = const(0x6D)
-# Self test configurations
-# BMX160_ACCEL_SELF_TEST_CONFIG        = const(0x2C)
-# BMX160_ACCEL_SELF_TEST_POSITIVE_EN   = const(0x0D)
-# BMX160_ACCEL_SELF_TEST_NEGATIVE_EN   = const(0x09)
-# BMX160_ACCEL_SELF_TEST_LIMIT         = const(8192)
-
-# Power mode settings
-# Accel power mode
-BMX160_ACCEL_NORMAL_MODE = const(0x11)
-BMX160_ACCEL_LOWPOWER_MODE = const(0x12)
-BMX160_ACCEL_SUSPEND_MODE = const(0x10)
-
-BMX160_ACCEL_MODES = [
-    BMX160_ACCEL_NORMAL_MODE,
-    BMX160_ACCEL_LOWPOWER_MODE,
-    BMX160_ACCEL_SUSPEND_MODE,
-]
-
-# Gyro power mode
-BMX160_GYRO_SUSPEND_MODE = const(0x14)
-BMX160_GYRO_NORMAL_MODE = const(0x15)
-BMX160_GYRO_FASTSTARTUP_MODE = const(0x17)
-
-BMX160_GYRO_MODES = [
-    BMX160_GYRO_SUSPEND_MODE,
-    BMX160_GYRO_NORMAL_MODE,
-    BMX160_GYRO_FASTSTARTUP_MODE,
-]
-
-# Mag power mode
-BMX160_MAG_SUSPEND_MODE = const(0x18)
-BMX160_MAG_NORMAL_MODE = const(0x19)
-BMX160_MAG_LOWPOWER_MODE = const(0x1A)
-
-# Accel Range
-BMX160_ACCEL_RANGE_2G = const(0x03)
-BMX160_ACCEL_RANGE_4G = const(0x05)
-BMX160_ACCEL_RANGE_8G = const(0x08)
-BMX160_ACCEL_RANGE_16G = const(0x0C)
-
-# BMX160_ACCEL_RANGE_CONSTANTS = [BMX160_ACCEL_RANGE_16G,
-#                                 BMX160_ACCEL_RANGE_8G,
-#                                 BMX160_ACCEL_RANGE_4G,
-#                                 BMX160_ACCEL_RANGE_2G]
-# BMX160_ACCEL_RANGE_VALUES = [16, 8, 4, 2]
-BMX160_ACCEL_RANGE_CONSTANTS = [
-    BMX160_ACCEL_RANGE_2G,
-    BMX160_ACCEL_RANGE_4G,
-    BMX160_ACCEL_RANGE_8G,
-    BMX160_ACCEL_RANGE_16G,
-]
-BMX160_ACCEL_RANGE_VALUES = [2, 4, 8, 16]
-
-
-# Gyro Range
-BMX160_GYRO_RANGE_2000_DPS = const(0x00)
-BMX160_GYRO_RANGE_1000_DPS = const(0x01)
-BMX160_GYRO_RANGE_500_DPS = const(0x02)
-BMX160_GYRO_RANGE_250_DPS = const(0x03)
-BMX160_GYRO_RANGE_125_DPS = const(0x04)
-
-BMX160_GYRO_RANGE_CONSTANTS = [
-    BMX160_GYRO_RANGE_2000_DPS,
-    BMX160_GYRO_RANGE_1000_DPS,
-    BMX160_GYRO_RANGE_500_DPS,
-    BMX160_GYRO_RANGE_250_DPS,
-    BMX160_GYRO_RANGE_125_DPS,
-]
-BMX160_GYRO_RANGE_VALUES = [2000, 1000, 500, 250, 125]
-
-# Delay in ms settings
-# BMX160_ACCEL_DELAY                   = 0.005
-# BMX160_GYRO_DELAY                    = 0.0081
-# BMX160_ONE_MS_DELAY                  = 0.001
-# BMX160_MAG_COM_DELAY                 = 0.001
-# BMX160_GYRO_SELF_TEST_DELAY          = 0.002
-# BMX160_ACCEL_SELF_TEST_DELAY         = 0.005
-
-# Output Data Rate settings
-# Accel Output data rate
-# BMX160_ACCEL_ODR_RESERVED            = const(0x00)
-BMX160_ACCEL_ODR_0_78HZ = const(0x01)
-BMX160_ACCEL_ODR_1_56HZ = const(0x02)
-BMX160_ACCEL_ODR_3_12HZ = const(0x03)
-BMX160_ACCEL_ODR_6_25HZ = const(0x04)
-BMX160_ACCEL_ODR_12_5HZ = const(0x05)
-BMX160_ACCEL_ODR_25HZ = const(0x06)
-BMX160_ACCEL_ODR_50HZ = const(0x07)
-BMX160_ACCEL_ODR_100HZ = const(0x08)
-BMX160_ACCEL_ODR_200HZ = const(0x09)
-BMX160_ACCEL_ODR_400HZ = const(0x0A)
-BMX160_ACCEL_ODR_800HZ = const(0x0B)
-BMX160_ACCEL_ODR_1600HZ = const(0x0C)
-# BMX160_ACCEL_ODR_RESERVED0           = const(0x0D)
-# BMX160_ACCEL_ODR_RESERVED1           = const(0x0E)
-# BMX160_ACCEL_ODR_RESERVED2           = const(0x0F)
-
-BMX160_ACCEL_ODR_CONSTANTS = [
-    BMX160_ACCEL_ODR_1600HZ,
-    BMX160_ACCEL_ODR_800HZ,
-    BMX160_ACCEL_ODR_400HZ,
-    BMX160_ACCEL_ODR_200HZ,
-    BMX160_ACCEL_ODR_100HZ,
-    BMX160_ACCEL_ODR_50HZ,
-    BMX160_ACCEL_ODR_25HZ,
-    BMX160_ACCEL_ODR_12_5HZ,
-    BMX160_ACCEL_ODR_6_25HZ,
-    BMX160_ACCEL_ODR_3_12HZ,
-    BMX160_ACCEL_ODR_1_56HZ,
-    BMX160_ACCEL_ODR_0_78HZ,
-]
-BMX160_ACCEL_ODR_VALUES = [
-    1600,
-    800,
-    400,
-    200,
-    100,
-    50,
-    25,
-    12.5,
-    6.25,
-    3.12,
-    1.56,
-    0.78,
-]
-
-# Gyro Output data rate
-# BMX160_GYRO_ODR_RESERVED             = const(0x00)
-BMX160_GYRO_ODR_25HZ = const(0x06)
-BMX160_GYRO_ODR_50HZ = const(0x07)
-BMX160_GYRO_ODR_100HZ = const(0x08)
-BMX160_GYRO_ODR_200HZ = const(0x09)
-BMX160_GYRO_ODR_400HZ = const(0x0A)
-BMX160_GYRO_ODR_800HZ = const(0x0B)
-BMX160_GYRO_ODR_1600HZ = const(0x0C)
-BMX160_GYRO_ODR_3200HZ = const(0x0D)
-
-BMX160_GYRO_ODR_CONSTANTS = [
-    BMX160_GYRO_ODR_3200HZ,
-    BMX160_GYRO_ODR_1600HZ,
-    BMX160_GYRO_ODR_800HZ,
-    BMX160_GYRO_ODR_400HZ,
-    BMX160_GYRO_ODR_200HZ,
-    BMX160_GYRO_ODR_100HZ,
-    BMX160_GYRO_ODR_50HZ,
-]
-BMX160_GYRO_ODR_VALUES = [3200, 1600, 800, 400, 200, 100, 50]
-
-# Auxiliary sensor Output data rate
-# BMX160_MAG_ODR_RESERVED              = const(0x00)
-BMX160_MAG_ODR_0_78HZ = const(0x01)
-BMX160_MAG_ODR_1_56HZ = const(0x02)
-BMX160_MAG_ODR_3_12HZ = const(0x03)
-BMX160_MAG_ODR_6_25HZ = const(0x04)
-BMX160_MAG_ODR_12_5HZ = const(0x05)
-BMX160_MAG_ODR_25HZ = const(0x06)
-BMX160_MAG_ODR_50HZ = const(0x07)
-BMX160_MAG_ODR_100HZ = const(0x08)
-BMX160_MAG_ODR_200HZ = const(0x09)
-BMX160_MAG_ODR_400HZ = const(0x0A)
-BMX160_MAG_ODR_800HZ = const(0x0B)
-
-# Accel, gyro and aux. sensor length and also their combined length definitions in FIFO
-BMX160_FIFO_G_LENGTH = const(6)
-BMX160_FIFO_A_LENGTH = const(6)
-BMX160_FIFO_M_LENGTH = const(8)
-BMX160_FIFO_GA_LENGTH = const(12)
-BMX160_FIFO_MA_LENGTH = const(14)
-BMX160_FIFO_MG_LENGTH = const(14)
-BMX160_FIFO_MGA_LENGTH = const(20)
-
-# Interface settings
-BMX160_SPI_INTF = const(1)
-BMX160_I2C_INTF = const(0)
-BMX160_SPI_RD_MASK = const(0x80)
-BMX160_SPI_WR_MASK = const(0x7F)
-
-# Error related
-BMX160_OK = const(0)
-BMX160_ERROR = -1
-
-BMX160_ERROR_CODES = [0x1, 0x2, 0x3, 0x6, 0x7]
-
-# Each goes with a different sensitivity in decreasing order
-AccelSensitivity2Gravity_values = [
-    2048,
-    4086,
-    8192,
-    16384,
-]  # accelerometer sensitivity. See Section 1.2, Table 2
-GyroSensitivity2DegPerSec_values = [
-    16.4,
-    32.8,
-    65.6,
-    131.2,
-    262.4,
-]  # Section 1.2, Table 3
-
-g_TO_METERS_PER_SECOND_SQUARED = 1 / 9.80665  # in m/s^2
-
-AccelSensitivity2Gravity = const(
-    16384
-)  # accelerometer sensitivity. See Section 1.2, Table 2
-GyroSensitivity2DegPerSec = (
-    131.2  # gyroscope sensitivity. See Section 1.2, Table 3
-)
-
-
-class _ScaledReadOnlyStruct(Struct):
-    def __init__(self, register_address, struct_format, scale):
-        super(_ScaledReadOnlyStruct, self).__init__(
-            register_address, struct_format
-        )
-        self.scale = scale
-
-    # NOTE: I think super() may be an allocating operation.
-    def __get__(self, obj, objtype=None):
-        result = super(_ScaledReadOnlyStruct, self).__get__(obj, objtype)
-        return tuple(self.scale * v for v in result)
-
-    def __set__(self, obj, value):
-        raise NotImplementedError()
-
-
-# TODO replace _SclaedReadOnlyStruct with Struct in BMX160 so that the
-# scale factor can be changed as a function of range mode
-
-
-class BMX160(Driver):
-    """
-    Driver for the BMX160 accelerometer, magnetometer, gyroscope.
-
-    In the buffer, bytes are allocated as follows:
-        - mag 0-5
-        - rhall 6-7 (not relevant?)
-        - gyro 8-13
-        - accel 14-19
-        - sensor time 20-22
-    """
-
-    # multiplicative constants
-
-    # NOTE THESE FIRST TWO GET SET IN THE INIT SEQUENCE
-    ACC_SCALAR = 1 / (
-        AccelSensitivity2Gravity * g_TO_METERS_PER_SECOND_SQUARED
-    )  # 1 m/s^2 = 0.101971621 g
-    GYR_SCALAR = 1 / GyroSensitivity2DegPerSec_values[4]
-    MAG_SCALAR = 1 / 16
-    TEMP_SCALAR = 0.5**9
-
-    _accel = Struct(
-        BMX160_ACCEL_DATA_ADDR, "<hhh"
-    )  # this is the default scalar, but it should get reset anyhow in init
-    _gyro = Struct(BMX160_GYRO_DATA_ADDR, "<hhh")
-    _mag = Struct(BMX160_MAG_DATA_ADDR, "<hhh")
-    _temp = Struct(BMX160_TEMP_DATA_ADDR, "<h")
-
-    ### STATUS BITS
-    status = ROBits(8, BMX160_STATUS_ADDR, 0)
-    status_acc_pmu = ROBits(2, BMX160_PMU_STATUS_ADDR, 4)
-    status_gyr_pmu = ROBits(2, BMX160_PMU_STATUS_ADDR, 2)
-    status_mag_pmu = ROBits(2, BMX160_PMU_STATUS_ADDR, 0)
-    cmd = RWBits(8, BMX160_COMMAND_REG_ADDR, 0)
-    foc = RWBits(8, BMX160_FOC_CONF_ADDR, 0)
-
-    # see ERR_REG in section 2.11.2
-    _error_status = ROBits(8, BMX160_ERROR_REG_ADDR, 0)
-    error_code = ROBits(4, BMX160_ERROR_REG_ADDR, 1)
-    drop_cmd_err = ROBit(BMX160_ERROR_REG_ADDR, 6)
-    fatal_err = ROBit(BMX160_ERROR_REG_ADDR, 0)
-
-    # straight from the datasheet. Need to be renamed and better explained
-    @property
-    def drdy_acc(self):
-        return (self.status >> 7) & 1
-
-    @property
-    def drdy_gyr(self):
-        return (self.status >> 6) & 1
-
-    @property
-    def drdy_mag(self):
-        return (self.status >> 5) & 1
-
-    @property
-    def nvm_rdy(self):
-        return (self.status >> 4) & 1
-
-    @property
-    def foc_rdy(self):
-        return (self.status >> 3) & 1
-
-    @property
-    def mag_man_op(self):
-        return (self.status >> 2) & 1
-
-    @property
-    def gyro_self_test_ok(self):
-        return (self.status >> 1) & 1
-
-    _BUFFER = bytearray(40)
-    _smallbuf = bytearray(6)
-
-    _gyro_range = RWBits(8, BMX160_GYRO_RANGE_ADDR, 0)
-    _accel_range = RWBits(8, BMX160_ACCEL_RANGE_ADDR, 0)
-
-    # _gyro_bandwidth = NORMAL
-    # _gyro_powermode = NORMAL
-    _gyro_odr = 25  # Hz
-
-    # _accel_bandwidth = NORMAL
-    # _accel_powermode = NORMAL
-    _accel_odr = 25  # Hz
-
-    # _mag_bandwidth = NORMAL
-    # _mag_powermode = NORMAL
-    _mag_odr = 25  # Hz
-    _mag_range = 250  # deg/sec
-
-    def __init__(self, i2c, i2c_address, enable_pin=None):
-        if enable_pin is not None:
-            self._enable = DigitalInOut(enable_pin)
-            self._enable.switch_to_output(value=True)
-
-        super().__init__(self._enable)
-
-        self.i2c_device = I2CDevice(i2c, i2c_address, probe=True)
-
-        # soft reset & reboot
-        self.cmd = BMX160_SOFT_RESET_CMD
-        sleep(0.001)
-        # Check ID registers.
-        ID = self.read_u8(BMX160_CHIP_ID_ADDR)
-        if ID != BMX160_CHIP_ID:
-            raise RuntimeError("Could not find BMX160, check wiring!")
-
-        # set the default settings
-        self.init_mag()
-        self.init_accel()
-        self.init_gyro()
-
-    """
-    ----------------------- HANDLER METHODS -----------------------
-    """
-    @property
-    def get_flags(self):
-        return {}
-
-    ######################## I2C HELPERS ########################
-    def read_u8(self, address):
-        with self.i2c_device as i2c:
-            self._BUFFER[0] = address & 0xFF
-            i2c.write_then_readinto(
-                self._BUFFER, self._BUFFER, out_end=1, in_start=1, in_end=2
-            )
-        return self._BUFFER[1]
-
-    def read_bytes(self, address, count, buf):
-        with self.i2c_device as i2c:
-            buf[0] = address & 0xFF
-            i2c.write_then_readinto(buf, buf, out_end=1, in_end=count)
-        return buf
-
-    def write_u8(self, address, val):
-        with self.i2c_device as i2c:
-            self._BUFFER[0] = address & 0xFF
-            self._BUFFER[1] = val & 0xFF
-            i2c.write(self._BUFFER, end=2)
-
-    ######################## SENSOR API ########################
-
-    def read_all(self):
-        return self.read_bytes(BMX160_MAG_DATA_ADDR, 20, self._BUFFER)
-
-    # synonymous
-    # @property
-    # def error_status(self):
-    #     return format_binary(self._error_status)
-    @property
-    def query_error(self):
-        return format_binary(self._error_status)
-
-    ### ACTUAL API
-    @property
-    def gyro(self):
-        # deg/s
-        return tuple(x * self.GYR_SCALAR for x in self._gyro)
-
-    @property
-    def accel(self):
-        # m/s^2
-        return tuple(x * self.ACC_SCALAR for x in self._accel)
-
-    @property
-    def mag(self):
-        # uT
-        return tuple(x * self.MAG_SCALAR for x in self._mag)
-
-    @property
-    def temperature(self):
-        return self._temp[0] * self.TEMP_SCALAR + 23
-
-    @property
-    def temp(self):
-        return self._temp[0] * self.TEMP_SCALAR + 23
-
-    @property
-    def sensortime(self):
-        tbuf = self.read_bytes(BMX160_SENSOR_TIME_ADDR, 3, self._smallbuf)
-        t0, t1, t2 = tbuf[:3]
-        t = (t2 << 16) | (t1 << 8) | t0
-        t *= 0.000039  # the time resolution is 39 microseconds
-        return t
-
-    ######################## SETTINGS RELATED ########################
-
-    ############## GYROSCOPE SETTINGS  ##############
-    # NOTE still missing BW / OSR config, but those are more complicated
-
-    def init_gyro(self):
-        # BW doesn't have an interface yet
-        self._gyro_bwmode = BMX160_GYRO_BW_NORMAL_MODE
-        # These rely on the setters to do their magic.
-        self.gyro_range = BMX160_GYRO_RANGE_500_DPS
-        # self.GYR_SCALAR = 1
-        # self.GYR_SCALAR = 1/GyroSensitivity2DegPerSec_values[1]
-
-        self.gyro_odr = 25
-        self.gyro_powermode = BMX160_GYRO_NORMAL_MODE
-
-    @property
-    def gyro_range(self):
-        return self._gyro_range
-
-    @gyro_range.setter
-    def gyro_range(self, rangeconst):
-        """
-        The input is expected to be the BMX160-constant associated with the range.
-
-        deg/s | bmxconst value | bmxconst_name
-        ------------------------------------------------------
-        2000  |   0            |  BMX160_GYRO_RANGE_2000_DPS
-        1000  |   1            |  BMX160_GYRO_RANGE_1000_DPS
-        500   |   2            |  BMX160_GYRO_RANGE_500_DPS
-        250   |   3            |  BMX160_GYRO_RANGE_250_DPS
-        125   |   4            |  BMX160_GYRO_RANGE_125_DPS
-
-        ex: bmx.gyro_range = BMX160_GYRO_RANGE_500_DPS
-        equivalent to: bmx.gyro_range = 2
-        BMX160_GYRO_RANGE_VALUES = [2000, 1000, 500, 250, 125]
-        """
-
-        if rangeconst in BMX160_GYRO_RANGE_CONSTANTS:
-            self._gyro_range = rangeconst
-            # read out the value to see if it changed successfully
-            rangeconst = self._gyro_range
-            val = BMX160_GYRO_RANGE_VALUES[rangeconst]
-            self.GYR_SCALAR = val / 32768.0
-        else:
-            pass
-
-    @property
-    def gyro_odr(self):
-        return self._gyro_odr
-
-    @gyro_odr.setter
-    def gyro_odr(self, odr):
-        """
-        Set the output data rate of the gyroscope. The possible ODRs are 1600, 800, 400, 200, 100,
-        50, 25, 12.5, 6.25, 3.12, 1.56, and 0.78 Hz. Note, setting a value between the listed ones
-        will round *downwards*.
-        """
-        res = self.generic_setter(
-            odr,
-            BMX160_GYRO_ODR_VALUES,
-            BMX160_GYRO_ODR_CONSTANTS,
-            BMX160_GYRO_CONFIG_ADDR,
-            "gyroscope odr",
-        )
-        if res is not None:
-            self._gyro_odr = res[1]
-
-    @property
-    def gyro_powermode(self):
-        return self._gyro_powermode
-
-    @gyro_powermode.setter
-    def gyro_powermode(self, powermode):
-        """
-        Set the power mode of the gyroscope. Unlike other setters, this one has to directly take the
-        BMX160-const associated with the power mode. The possible modes are:
-        `BMX160_GYRO_SUSPEND_MODE`
-        `BMX160_GYRO_NORMAL_MODE`
-        `BMX160_GYRO_FASTSTARTUP_MODE`
-        """
-        if powermode not in BMX160_GYRO_MODES:
-            print("Unknown gyroscope powermode: " + str(powermode))
-            return
-
-        self.write_u8(BMX160_COMMAND_REG_ADDR, powermode)
-        if int(self.query_error) == 0:
-            self._gyro_powermode = powermode
-        else:
-            settingswarning("gyroscope power mode")
-
-        # NOTE: this delay is a worst case. If we need repeated switching
-        # we can choose the delay on a case-by-case basis.
-        sleep(0.0081)
-
-    ############## ACCELEROMETER SETTINGS  ##############
-
-    def init_accel(self):
-        # BW doesn't have an interface yet
-        # self.write_u8(BMX160_ACCEL_CONFIG_ADDR, BMX160_ACCEL_BW_NORMAL_AVG4)
-        # self._accel_bwmode = BMX160_ACCEL_BW_NORMAL_AVG4
-        # These rely on the setters to do their magic.
-        self.accel_range = BMX160_ACCEL_RANGE_8G
-        self.accel_odr = 25
-        self.accel_powermode = BMX160_ACCEL_NORMAL_MODE
-
-    @property
-    def accel_range(self):
-        return self._accel_range
-
-    @accel_range.setter
-    def accel_range(self, rangeconst):
-        """
-        The input is expected to be the BMX160-constant associated with the range.
-
-        deg/s | bmxconst value | bmxconst name
-        ------------------------------------------------------
-        2     |   3            | BMX160_ACCEL_RANGE_2G
-        4     |   5            | BMX160_ACCEL_RANGE_4G
-        8     |   8            | BMX160_ACCEL_RANGE_8G
-        16    |   12           | BMX160_ACCEL_RANGE_16G
-
-        ex: bmx.accel_range = BMX160_ACCEL_RANGE_4G
-        equivalent to: bmx.accel_range = 5
-        """
-
-        if rangeconst in BMX160_ACCEL_RANGE_CONSTANTS:
-            self._accel_range = rangeconst
-            # read out the value to see if it changed successfully
-            rangeconst = self._accel_range
-            # convert to 0-3 range for indexing
-            ind = rangeconst >> 2
-            val = BMX160_ACCEL_RANGE_VALUES[ind]
-            self.ACC_SCALAR = (val / 32768.0) / g_TO_METERS_PER_SECOND_SQUARED
-        else:
-            pass
-
-    @property
-    def accel_odr(self):
-        return self._accel_odr
-
-    @accel_odr.setter
-    def accel_odr(self, odr):
-        res = self.generic_setter(
-            odr,
-            BMX160_ACCEL_ODR_VALUES,
-            BMX160_ACCEL_ODR_CONSTANTS,
-            BMX160_ACCEL_CONFIG_ADDR,
-            "accelerometer odr",
-        )
-        if res is not None:
-            self._accel_odr = res[1]
-
-    @property
-    def accel_powermode(self):
-        return self._accel_powermode
-
-    @accel_powermode.setter
-    def accel_powermode(self, powermode):
-        """
-        Set the power mode of the accelerometer. Unlike other setters, this one has to directly take the
-        BMX160-const associated with the power mode. The possible modes are:
-        `BMI160_ACCEL_NORMAL_MODE`
-        `BMI160_ACCEL_LOWPOWER_MODE`
-        `BMI160_ACCEL_SUSPEND_MODE`
-        """
-        if powermode not in BMX160_ACCEL_MODES:
-            print("Unknown accelerometer power mode: " + str(powermode))
-            return
-
-        self.write_u8(BMX160_COMMAND_REG_ADDR, powermode)
-        if int(self.query_error) == 0:
-            self._accel_powermode = powermode
-        else:
-            settingswarning("accelerometer power mode")
-
-        # NOTE: this delay is a worst case. If we need repeated switching
-        # we can choose the delay on a case-by-case basis.
-        sleep(0.005)
-
-    ############## MAGENTOMETER SETTINGS  ##############
-
-    def init_mag(self):
-        # see pg 25 of: https://ae-bst.resource.bosch.com/media/_tech/media/datasheets/BST-BMX160-DS000.pdf
-        self.write_u8(BMX160_COMMAND_REG_ADDR, BMX160_MAG_NORMAL_MODE)
-        sleep(0.00065)  # datasheet says wait for 650microsec
-        self.write_u8(BMX160_MAG_IF_0_ADDR, 0x80)
-        # put mag into sleep mode
-        self.write_u8(BMX160_MAG_IF_3_ADDR, 0x01)
-        self.write_u8(BMX160_MAG_IF_2_ADDR, 0x4B)
-        # set x-y to regular power preset
-        self.write_u8(BMX160_MAG_IF_3_ADDR, 0x04)
-        self.write_u8(BMX160_MAG_IF_2_ADDR, 0x51)
-        # set z to regular preset
-        self.write_u8(BMX160_MAG_IF_3_ADDR, 0x0E)
-        self.write_u8(BMX160_MAG_IF_2_ADDR, 0x52)
-        # prepare MAG_IF[1-3] for mag_if data mode
-        self.write_u8(BMX160_MAG_IF_3_ADDR, 0x02)
-        self.write_u8(BMX160_MAG_IF_2_ADDR, 0x4C)
-        self.write_u8(BMX160_MAG_IF_1_ADDR, 0x42)
-        # Set ODR to 25 Hz
-        self.write_u8(BMX160_MAG_ODR_ADDR, BMX160_MAG_ODR_25HZ)
-        self.write_u8(BMX160_MAG_IF_0_ADDR, 0x00)
-        # put in low power mode.
-        self.write_u8(BMX160_COMMAND_REG_ADDR, BMX160_MAG_LOWPOWER_MODE)
-        sleep(0.1)  # takes this long to warm up (empirically)
-
-    @property
-    def mag_powermode(self):
-        return self._mag_powermode
-
-    @mag_powermode.setter
-    def mag_powermode(self, powermode):
-        """
-        Set the power mode of the magnetometer. Unlike other setters, this one has to directly take the
-        BMX160-const associated with the power mode. The possible modes are:
-        `BMX160_`
-        `BMX160_`
-        `BMX160_`
-        """
-        # if powermode not in BMX160_MAG_:
-        #     print("Unknown gyroscope powermode: " + str(powermode))
-        #     return
-
-        self.write_u8(BMX160_COMMAND_REG_ADDR, powermode)
-        if int(self.query_error) == 0:
-            self._mag_powermode = powermode
-        else:
-            settingswarning("mag power mode")
-
-        # NOTE: this delay is a worst case. If we need repeated switching
-        # we can choose the delay on a case-by-case basis.
-        sleep(0.001)
-
-    ## UTILS:
-    def generic_setter(
-        self,
-        desired,
-        possible_values,
-        bmx_constants,
-        config_addr,
-        warning_interp="",
-    ):
-        i = find_nearest_valid(desired, possible_values)
-        rounded = possible_values[i]
-        bmxconst = bmx_constants[i]
-        self.write_u8(config_addr, bmxconst)
-        e = self.error_code
-
-        if e == BMX160_OK:
-            return (i, rounded)
-        else:
-            settingswarning(warning_interp)
-
-    ######################### DIAGNOSTICS #########################
-
-    def __check_for_errors(self) -> list[int]:
-        """_check_for_errors: Checks for any device errors on BMX160
-
-        :return: List of error conditions if present
-        """
-        NO_ERROR = const(0x00)
-
-        error_list = []
-
-        error_reg = self.query_error
-        if error_reg != NO_ERROR:
-            error_list.append(Diagnostics.BMX160_UNSPECIFIED_ERROR)
-
-        if self.fatal_err != 0:
-            error_list.append(Diagnostics.BMX160_FATAL_ERROR)
-
-        if self.error_code in self.BMX160_ERROR_CODES:
-            error_list.append(Diagnostics.BMX160_NON_FATAL_ERROR)
-
-        if self.drop_cmd_err != 0:
-            error_list.append(Diagnostics.BMX160_DROP_COMMAND_ERROR)
-
-        if error_list.count() == 0:
-            error_list.append(Diagnostics.NOERROR)
-
-    def run_diagnostics(self) -> list[int] | None:
-        """run_diagnostic_test: Run all tests for the component
-
-        :return: List of error codes
-        """
-        error_list = []
-
-        error_list = self.__check_for_errors()
-
-        error_list = list(set(error_list))
-
-        if Diagnostics.NOERROR not in error_list:
-            self.errors_present = True
-
-        return error_list
-
-
-######################### UTILS #########################
-
-
-def find_nearest_valid(desired, possible_values):
-    # NOTE: assumes `possible_values` is sorted in decreasing order
-
-    # This line finds the first value less than or equal to the desired value and returns its index.
-    # If no such value exists (desired is lower than all possible), the line throws a StopIteration
-    # Exception. In that case we return -1 as the index to use (i.e. the last/smallest value in the list)
-    try:
-        return next(
-            filter(lambda x: (desired >= x[1]), enumerate(possible_values))
-        )[0]
-    except Exception:
-        return -1
-
-
-def settingswarning(interp=""):
-    if interp != "":
-        interp = " --" + interp + " -- "
-    print(
-        "BMX160 error occurred during "
-        + interp
-        + "setting change. \nSetting not successfully changed and BMX160 may be in error state."
-    )
-
-
-def format_binary(b):
-    return "{:0>8}".format(bin(b)[2:])
+from time import sleep
+
+from adafruit_bus_device.i2c_device import I2CDevice
+from adafruit_register.i2c_bit import ROBit
+from adafruit_register.i2c_bits import ROBits, RWBits
+from adafruit_register.i2c_struct import Struct
+from digitalio import DigitalInOut
+from hal.drivers.diagnostics.diagnostics import Diagnostics
+
+# from adafruit_bus_device.spi_device import SPIDevice
+from micropython import const
+
+from .middleware.generic_driver import Driver
+
+# Chip ID
+BMX160_CHIP_ID = const(0xD8)
+
+# Soft reset command
+BMX160_SOFT_RESET_CMD = const(0xB6)
+# BMX160_SOFT_RESET_DELAY    = 0.001
+
+# Command
+BMX160_COMMAND_REG_ADDR = const(0x7E)
+
+# BMX160 Register map
+BMX160_CHIP_ID_ADDR = const(0x00)
+BMX160_ERROR_REG_ADDR = const(0x02)
+BMX160_PMU_STATUS_ADDR = const(0x03)
+BMX160_SENSOR_TIME_ADDR = const(0x18)
+BMX160_MAG_DATA_ADDR = const(0x04)
+BMX160_GYRO_DATA_ADDR = const(0x0C)
+BMX160_ACCEL_DATA_ADDR = const(0x12)
+BMX160_STATUS_ADDR = const(0x1B)
+BMX160_INT_STATUS_ADDR = const(0x1C)
+BMX160_TEMP_DATA_ADDR = const(0x20)
+BMX160_FIFO_LENGTH_ADDR = const(0x22)
+BMX160_FIFO_DATA_ADDR = const(0x24)
+BMX160_ACCEL_CONFIG_ADDR = const(0x40)
+BMX160_ACCEL_RANGE_ADDR = const(0x41)
+BMX160_GYRO_CONFIG_ADDR = const(0x42)
+BMX160_GYRO_RANGE_ADDR = const(0x43)
+BMX160_MAG_ODR_ADDR = const(0x44)
+BMX160_FIFO_DOWN_ADDR = const(0x45)
+BMX160_FIFO_CONFIG_0_ADDR = const(0x46)
+BMX160_FIFO_CONFIG_1_ADDR = const(0x47)
+# BMX160_MAG_IF_0_ADDR       = const(0x4B)
+BMX160_MAG_IF_0_ADDR = const(0x4C)
+BMX160_MAG_IF_1_ADDR = const(0x4D)
+BMX160_MAG_IF_2_ADDR = const(0x4E)
+BMX160_MAG_IF_3_ADDR = const(0x4F)
+
+# BMX160_INT_ENABLE_0_ADDR   = const(0x50)
+# BMX160_INT_ENABLE_1_ADDR   = const(0x51)
+# BMX160_INT_ENABLE_2_ADDR   = const(0x52)
+# BMX160_INT_OUT_CTRL_ADDR   = const(0x53)
+# BMX160_INT_LATCH_ADDR      = const(0x54)
+# BMX160_INT_MAP_0_ADDR      = const(0x55)
+# BMX160_INT_MAP_1_ADDR      = const(0x56)
+# BMX160_INT_MAP_2_ADDR      = const(0x57)
+# BMX160_INT_DATA_0_ADDR     = const(0x58)
+# BMX160_INT_DATA_1_ADDR     = const(0x59)
+# BMX160_INT_LOWHIGH_0_ADDR  = const(0x5A)
+# BMX160_INT_LOWHIGH_1_ADDR  = const(0x5B)
+# BMX160_INT_LOWHIGH_2_ADDR  = const(0x5C)
+# BMX160_INT_LOWHIGH_3_ADDR  = const(0x5D)
+# BMX160_INT_LOWHIGH_4_ADDR  = const(0x5E)
+# BMX160_INT_MOTION_0_ADDR   = const(0x5F)
+# BMX160_INT_MOTION_1_ADDR   = const(0x60)
+# BMX160_INT_MOTION_2_ADDR   = const(0x61)
+# BMX160_INT_MOTION_3_ADDR   = const(0x62)
+# BMX160_INT_TAP_0_ADDR      = const(0x63)
+# BMX160_INT_TAP_1_ADDR      = const(0x64)
+# BMX160_INT_ORIENT_0_ADDR   = const(0x65)
+# BMX160_INT_ORIENT_1_ADDR   = const(0x66)
+# BMX160_INT_FLAT_0_ADDR     = const(0x67)
+# BMX160_INT_FLAT_1_ADDR     = const(0x68)
+
+BMX160_FOC_CONF_ADDR = const(0x69)
+BMX160_CONF_ADDR = const(0x6A)
+
+BMX160_ACCEL_BW_NORMAL_AVG4 = const(0x02)
+BMX160_GYRO_BW_NORMAL_MODE = const(0x02)
+
+# BMX160_SELF_TEST_ADDR                = const(0x6D)
+# Self test configurations
+# BMX160_ACCEL_SELF_TEST_CONFIG        = const(0x2C)
+# BMX160_ACCEL_SELF_TEST_POSITIVE_EN   = const(0x0D)
+# BMX160_ACCEL_SELF_TEST_NEGATIVE_EN   = const(0x09)
+# BMX160_ACCEL_SELF_TEST_LIMIT         = const(8192)
+
+# Power mode settings
+# Accel power mode
+BMX160_ACCEL_NORMAL_MODE = const(0x11)
+BMX160_ACCEL_LOWPOWER_MODE = const(0x12)
+BMX160_ACCEL_SUSPEND_MODE = const(0x10)
+
+BMX160_ACCEL_MODES = [
+    BMX160_ACCEL_NORMAL_MODE,
+    BMX160_ACCEL_LOWPOWER_MODE,
+    BMX160_ACCEL_SUSPEND_MODE,
+]
+
+# Gyro power mode
+BMX160_GYRO_SUSPEND_MODE = const(0x14)
+BMX160_GYRO_NORMAL_MODE = const(0x15)
+BMX160_GYRO_FASTSTARTUP_MODE = const(0x17)
+
+BMX160_GYRO_MODES = [
+    BMX160_GYRO_SUSPEND_MODE,
+    BMX160_GYRO_NORMAL_MODE,
+    BMX160_GYRO_FASTSTARTUP_MODE,
+]
+
+# Mag power mode
+BMX160_MAG_SUSPEND_MODE = const(0x18)
+BMX160_MAG_NORMAL_MODE = const(0x19)
+BMX160_MAG_LOWPOWER_MODE = const(0x1A)
+
+# Accel Range
+BMX160_ACCEL_RANGE_2G = const(0x03)
+BMX160_ACCEL_RANGE_4G = const(0x05)
+BMX160_ACCEL_RANGE_8G = const(0x08)
+BMX160_ACCEL_RANGE_16G = const(0x0C)
+
+# BMX160_ACCEL_RANGE_CONSTANTS = [BMX160_ACCEL_RANGE_16G,
+#                                 BMX160_ACCEL_RANGE_8G,
+#                                 BMX160_ACCEL_RANGE_4G,
+#                                 BMX160_ACCEL_RANGE_2G]
+# BMX160_ACCEL_RANGE_VALUES = [16, 8, 4, 2]
+BMX160_ACCEL_RANGE_CONSTANTS = [
+    BMX160_ACCEL_RANGE_2G,
+    BMX160_ACCEL_RANGE_4G,
+    BMX160_ACCEL_RANGE_8G,
+    BMX160_ACCEL_RANGE_16G,
+]
+BMX160_ACCEL_RANGE_VALUES = [2, 4, 8, 16]
+
+
+# Gyro Range
+BMX160_GYRO_RANGE_2000_DPS = const(0x00)
+BMX160_GYRO_RANGE_1000_DPS = const(0x01)
+BMX160_GYRO_RANGE_500_DPS = const(0x02)
+BMX160_GYRO_RANGE_250_DPS = const(0x03)
+BMX160_GYRO_RANGE_125_DPS = const(0x04)
+
+BMX160_GYRO_RANGE_CONSTANTS = [
+    BMX160_GYRO_RANGE_2000_DPS,
+    BMX160_GYRO_RANGE_1000_DPS,
+    BMX160_GYRO_RANGE_500_DPS,
+    BMX160_GYRO_RANGE_250_DPS,
+    BMX160_GYRO_RANGE_125_DPS,
+]
+BMX160_GYRO_RANGE_VALUES = [2000, 1000, 500, 250, 125]
+
+# Delay in ms settings
+# BMX160_ACCEL_DELAY                   = 0.005
+# BMX160_GYRO_DELAY                    = 0.0081
+# BMX160_ONE_MS_DELAY                  = 0.001
+# BMX160_MAG_COM_DELAY                 = 0.001
+# BMX160_GYRO_SELF_TEST_DELAY          = 0.002
+# BMX160_ACCEL_SELF_TEST_DELAY         = 0.005
+
+# Output Data Rate settings
+# Accel Output data rate
+# BMX160_ACCEL_ODR_RESERVED            = const(0x00)
+BMX160_ACCEL_ODR_0_78HZ = const(0x01)
+BMX160_ACCEL_ODR_1_56HZ = const(0x02)
+BMX160_ACCEL_ODR_3_12HZ = const(0x03)
+BMX160_ACCEL_ODR_6_25HZ = const(0x04)
+BMX160_ACCEL_ODR_12_5HZ = const(0x05)
+BMX160_ACCEL_ODR_25HZ = const(0x06)
+BMX160_ACCEL_ODR_50HZ = const(0x07)
+BMX160_ACCEL_ODR_100HZ = const(0x08)
+BMX160_ACCEL_ODR_200HZ = const(0x09)
+BMX160_ACCEL_ODR_400HZ = const(0x0A)
+BMX160_ACCEL_ODR_800HZ = const(0x0B)
+BMX160_ACCEL_ODR_1600HZ = const(0x0C)
+# BMX160_ACCEL_ODR_RESERVED0           = const(0x0D)
+# BMX160_ACCEL_ODR_RESERVED1           = const(0x0E)
+# BMX160_ACCEL_ODR_RESERVED2           = const(0x0F)
+
+BMX160_ACCEL_ODR_CONSTANTS = [
+    BMX160_ACCEL_ODR_1600HZ,
+    BMX160_ACCEL_ODR_800HZ,
+    BMX160_ACCEL_ODR_400HZ,
+    BMX160_ACCEL_ODR_200HZ,
+    BMX160_ACCEL_ODR_100HZ,
+    BMX160_ACCEL_ODR_50HZ,
+    BMX160_ACCEL_ODR_25HZ,
+    BMX160_ACCEL_ODR_12_5HZ,
+    BMX160_ACCEL_ODR_6_25HZ,
+    BMX160_ACCEL_ODR_3_12HZ,
+    BMX160_ACCEL_ODR_1_56HZ,
+    BMX160_ACCEL_ODR_0_78HZ,
+]
+BMX160_ACCEL_ODR_VALUES = [
+    1600,
+    800,
+    400,
+    200,
+    100,
+    50,
+    25,
+    12.5,
+    6.25,
+    3.12,
+    1.56,
+    0.78,
+]
+
+# Gyro Output data rate
+# BMX160_GYRO_ODR_RESERVED             = const(0x00)
+BMX160_GYRO_ODR_25HZ = const(0x06)
+BMX160_GYRO_ODR_50HZ = const(0x07)
+BMX160_GYRO_ODR_100HZ = const(0x08)
+BMX160_GYRO_ODR_200HZ = const(0x09)
+BMX160_GYRO_ODR_400HZ = const(0x0A)
+BMX160_GYRO_ODR_800HZ = const(0x0B)
+BMX160_GYRO_ODR_1600HZ = const(0x0C)
+BMX160_GYRO_ODR_3200HZ = const(0x0D)
+
+BMX160_GYRO_ODR_CONSTANTS = [
+    BMX160_GYRO_ODR_3200HZ,
+    BMX160_GYRO_ODR_1600HZ,
+    BMX160_GYRO_ODR_800HZ,
+    BMX160_GYRO_ODR_400HZ,
+    BMX160_GYRO_ODR_200HZ,
+    BMX160_GYRO_ODR_100HZ,
+    BMX160_GYRO_ODR_50HZ,
+]
+BMX160_GYRO_ODR_VALUES = [3200, 1600, 800, 400, 200, 100, 50]
+
+# Auxiliary sensor Output data rate
+# BMX160_MAG_ODR_RESERVED              = const(0x00)
+BMX160_MAG_ODR_0_78HZ = const(0x01)
+BMX160_MAG_ODR_1_56HZ = const(0x02)
+BMX160_MAG_ODR_3_12HZ = const(0x03)
+BMX160_MAG_ODR_6_25HZ = const(0x04)
+BMX160_MAG_ODR_12_5HZ = const(0x05)
+BMX160_MAG_ODR_25HZ = const(0x06)
+BMX160_MAG_ODR_50HZ = const(0x07)
+BMX160_MAG_ODR_100HZ = const(0x08)
+BMX160_MAG_ODR_200HZ = const(0x09)
+BMX160_MAG_ODR_400HZ = const(0x0A)
+BMX160_MAG_ODR_800HZ = const(0x0B)
+
+# Accel, gyro and aux. sensor length and also their combined length definitions in FIFO
+BMX160_FIFO_G_LENGTH = const(6)
+BMX160_FIFO_A_LENGTH = const(6)
+BMX160_FIFO_M_LENGTH = const(8)
+BMX160_FIFO_GA_LENGTH = const(12)
+BMX160_FIFO_MA_LENGTH = const(14)
+BMX160_FIFO_MG_LENGTH = const(14)
+BMX160_FIFO_MGA_LENGTH = const(20)
+
+# Interface settings
+BMX160_SPI_INTF = const(1)
+BMX160_I2C_INTF = const(0)
+BMX160_SPI_RD_MASK = const(0x80)
+BMX160_SPI_WR_MASK = const(0x7F)
+
+# Error related
+BMX160_OK = const(0)
+BMX160_ERROR = -1
+
+BMX160_ERROR_CODES = [0x1, 0x2, 0x3, 0x6, 0x7]
+
+# Each goes with a different sensitivity in decreasing order
+AccelSensitivity2Gravity_values = [
+    2048,
+    4086,
+    8192,
+    16384,
+]  # accelerometer sensitivity. See Section 1.2, Table 2
+GyroSensitivity2DegPerSec_values = [
+    16.4,
+    32.8,
+    65.6,
+    131.2,
+    262.4,
+]  # Section 1.2, Table 3
+
+g_TO_METERS_PER_SECOND_SQUARED = 1 / 9.80665  # in m/s^2
+
+AccelSensitivity2Gravity = const(
+    16384
+)  # accelerometer sensitivity. See Section 1.2, Table 2
+GyroSensitivity2DegPerSec = (
+    131.2  # gyroscope sensitivity. See Section 1.2, Table 3
+)
+
+
+class _ScaledReadOnlyStruct(Struct):
+    def __init__(self, register_address, struct_format, scale):
+        super(_ScaledReadOnlyStruct, self).__init__(
+            register_address, struct_format
+        )
+        self.scale = scale
+
+    # NOTE: I think super() may be an allocating operation.
+    def __get__(self, obj, objtype=None):
+        result = super(_ScaledReadOnlyStruct, self).__get__(obj, objtype)
+        return tuple(self.scale * v for v in result)
+
+    def __set__(self, obj, value):
+        raise NotImplementedError()
+
+
+# TODO replace _SclaedReadOnlyStruct with Struct in BMX160 so that the
+# scale factor can be changed as a function of range mode
+
+
+class BMX160(Driver):
+    """
+    Driver for the BMX160 accelerometer, magnetometer, gyroscope.
+
+    In the buffer, bytes are allocated as follows:
+        - mag 0-5
+        - rhall 6-7 (not relevant?)
+        - gyro 8-13
+        - accel 14-19
+        - sensor time 20-22
+    """
+
+    # multiplicative constants
+
+    # NOTE THESE FIRST TWO GET SET IN THE INIT SEQUENCE
+    ACC_SCALAR = 1 / (
+        AccelSensitivity2Gravity * g_TO_METERS_PER_SECOND_SQUARED
+    )  # 1 m/s^2 = 0.101971621 g
+    GYR_SCALAR = 1 / GyroSensitivity2DegPerSec_values[4]
+    MAG_SCALAR = 1 / 16
+    TEMP_SCALAR = 0.5**9
+
+    _accel = Struct(
+        BMX160_ACCEL_DATA_ADDR, "<hhh"
+    )  # this is the default scalar, but it should get reset anyhow in init
+    _gyro = Struct(BMX160_GYRO_DATA_ADDR, "<hhh")
+    _mag = Struct(BMX160_MAG_DATA_ADDR, "<hhh")
+    _temp = Struct(BMX160_TEMP_DATA_ADDR, "<h")
+
+    ### STATUS BITS
+    status = ROBits(8, BMX160_STATUS_ADDR, 0)
+    status_acc_pmu = ROBits(2, BMX160_PMU_STATUS_ADDR, 4)
+    status_gyr_pmu = ROBits(2, BMX160_PMU_STATUS_ADDR, 2)
+    status_mag_pmu = ROBits(2, BMX160_PMU_STATUS_ADDR, 0)
+    cmd = RWBits(8, BMX160_COMMAND_REG_ADDR, 0)
+    foc = RWBits(8, BMX160_FOC_CONF_ADDR, 0)
+
+    # see ERR_REG in section 2.11.2
+    _error_status = ROBits(8, BMX160_ERROR_REG_ADDR, 0)
+    error_code = ROBits(4, BMX160_ERROR_REG_ADDR, 1)
+    drop_cmd_err = ROBit(BMX160_ERROR_REG_ADDR, 6)
+    fatal_err = ROBit(BMX160_ERROR_REG_ADDR, 0)
+
+    # straight from the datasheet. Need to be renamed and better explained
+    @property
+    def drdy_acc(self):
+        return (self.status >> 7) & 1
+
+    @property
+    def drdy_gyr(self):
+        return (self.status >> 6) & 1
+
+    @property
+    def drdy_mag(self):
+        return (self.status >> 5) & 1
+
+    @property
+    def nvm_rdy(self):
+        return (self.status >> 4) & 1
+
+    @property
+    def foc_rdy(self):
+        return (self.status >> 3) & 1
+
+    @property
+    def mag_man_op(self):
+        return (self.status >> 2) & 1
+
+    @property
+    def gyro_self_test_ok(self):
+        return (self.status >> 1) & 1
+
+    _BUFFER = bytearray(40)
+    _smallbuf = bytearray(6)
+
+    _gyro_range = RWBits(8, BMX160_GYRO_RANGE_ADDR, 0)
+    _accel_range = RWBits(8, BMX160_ACCEL_RANGE_ADDR, 0)
+
+    # _gyro_bandwidth = NORMAL
+    # _gyro_powermode = NORMAL
+    _gyro_odr = 25  # Hz
+
+    # _accel_bandwidth = NORMAL
+    # _accel_powermode = NORMAL
+    _accel_odr = 25  # Hz
+
+    # _mag_bandwidth = NORMAL
+    # _mag_powermode = NORMAL
+    _mag_odr = 25  # Hz
+    _mag_range = 250  # deg/sec
+
+    def __init__(self, i2c, i2c_address, enable_pin=None):
+        if enable_pin is not None:
+            self._enable = DigitalInOut(enable_pin)
+            self._enable.switch_to_output(value=True)
+
+        super().__init__(self._enable)
+
+        self.i2c_device = I2CDevice(i2c, i2c_address, probe=True)
+
+        # soft reset & reboot
+        self.cmd = BMX160_SOFT_RESET_CMD
+        sleep(0.001)
+        # Check ID registers.
+        ID = self.read_u8(BMX160_CHIP_ID_ADDR)
+        if ID != BMX160_CHIP_ID:
+            raise RuntimeError("Could not find BMX160, check wiring!")
+
+        # set the default settings
+        self.init_mag()
+        self.init_accel()
+        self.init_gyro()
+
+    """
+    ----------------------- HANDLER METHODS -----------------------
+    """
+    @property
+    def get_flags(self):
+        return {}
+
+    ######################## I2C HELPERS ########################
+    def read_u8(self, address):
+        with self.i2c_device as i2c:
+            self._BUFFER[0] = address & 0xFF
+            i2c.write_then_readinto(
+                self._BUFFER, self._BUFFER, out_end=1, in_start=1, in_end=2
+            )
+        return self._BUFFER[1]
+
+    def read_bytes(self, address, count, buf):
+        with self.i2c_device as i2c:
+            buf[0] = address & 0xFF
+            i2c.write_then_readinto(buf, buf, out_end=1, in_end=count)
+        return buf
+
+    def write_u8(self, address, val):
+        with self.i2c_device as i2c:
+            self._BUFFER[0] = address & 0xFF
+            self._BUFFER[1] = val & 0xFF
+            i2c.write(self._BUFFER, end=2)
+
+    ######################## SENSOR API ########################
+
+    def read_all(self):
+        return self.read_bytes(BMX160_MAG_DATA_ADDR, 20, self._BUFFER)
+
+    # synonymous
+    # @property
+    # def error_status(self):
+    #     return format_binary(self._error_status)
+    @property
+    def query_error(self):
+        return format_binary(self._error_status)
+
+    ### ACTUAL API
+    @property
+    def gyro(self):
+        # deg/s
+        return tuple(x * self.GYR_SCALAR for x in self._gyro)
+
+    @property
+    def accel(self):
+        # m/s^2
+        return tuple(x * self.ACC_SCALAR for x in self._accel)
+
+    @property
+    def mag(self):
+        # uT
+        return tuple(x * self.MAG_SCALAR for x in self._mag)
+
+    @property
+    def temperature(self):
+        return self._temp[0] * self.TEMP_SCALAR + 23
+
+    @property
+    def temp(self):
+        return self._temp[0] * self.TEMP_SCALAR + 23
+
+    @property
+    def sensortime(self):
+        tbuf = self.read_bytes(BMX160_SENSOR_TIME_ADDR, 3, self._smallbuf)
+        t0, t1, t2 = tbuf[:3]
+        t = (t2 << 16) | (t1 << 8) | t0
+        t *= 0.000039  # the time resolution is 39 microseconds
+        return t
+
+    ######################## SETTINGS RELATED ########################
+
+    ############## GYROSCOPE SETTINGS  ##############
+    # NOTE still missing BW / OSR config, but those are more complicated
+
+    def init_gyro(self):
+        # BW doesn't have an interface yet
+        self._gyro_bwmode = BMX160_GYRO_BW_NORMAL_MODE
+        # These rely on the setters to do their magic.
+        self.gyro_range = BMX160_GYRO_RANGE_500_DPS
+        # self.GYR_SCALAR = 1
+        # self.GYR_SCALAR = 1/GyroSensitivity2DegPerSec_values[1]
+
+        self.gyro_odr = 25
+        self.gyro_powermode = BMX160_GYRO_NORMAL_MODE
+
+    @property
+    def gyro_range(self):
+        return self._gyro_range
+
+    @gyro_range.setter
+    def gyro_range(self, rangeconst):
+        """
+        The input is expected to be the BMX160-constant associated with the range.
+
+        deg/s | bmxconst value | bmxconst_name
+        ------------------------------------------------------
+        2000  |   0            |  BMX160_GYRO_RANGE_2000_DPS
+        1000  |   1            |  BMX160_GYRO_RANGE_1000_DPS
+        500   |   2            |  BMX160_GYRO_RANGE_500_DPS
+        250   |   3            |  BMX160_GYRO_RANGE_250_DPS
+        125   |   4            |  BMX160_GYRO_RANGE_125_DPS
+
+        ex: bmx.gyro_range = BMX160_GYRO_RANGE_500_DPS
+        equivalent to: bmx.gyro_range = 2
+        BMX160_GYRO_RANGE_VALUES = [2000, 1000, 500, 250, 125]
+        """
+
+        if rangeconst in BMX160_GYRO_RANGE_CONSTANTS:
+            self._gyro_range = rangeconst
+            # read out the value to see if it changed successfully
+            rangeconst = self._gyro_range
+            val = BMX160_GYRO_RANGE_VALUES[rangeconst]
+            self.GYR_SCALAR = val / 32768.0
+        else:
+            pass
+
+    @property
+    def gyro_odr(self):
+        return self._gyro_odr
+
+    @gyro_odr.setter
+    def gyro_odr(self, odr):
+        """
+        Set the output data rate of the gyroscope. The possible ODRs are 1600, 800, 400, 200, 100,
+        50, 25, 12.5, 6.25, 3.12, 1.56, and 0.78 Hz. Note, setting a value between the listed ones
+        will round *downwards*.
+        """
+        res = self.generic_setter(
+            odr,
+            BMX160_GYRO_ODR_VALUES,
+            BMX160_GYRO_ODR_CONSTANTS,
+            BMX160_GYRO_CONFIG_ADDR,
+            "gyroscope odr",
+        )
+        if res is not None:
+            self._gyro_odr = res[1]
+
+    @property
+    def gyro_powermode(self):
+        return self._gyro_powermode
+
+    @gyro_powermode.setter
+    def gyro_powermode(self, powermode):
+        """
+        Set the power mode of the gyroscope. Unlike other setters, this one has to directly take the
+        BMX160-const associated with the power mode. The possible modes are:
+        `BMX160_GYRO_SUSPEND_MODE`
+        `BMX160_GYRO_NORMAL_MODE`
+        `BMX160_GYRO_FASTSTARTUP_MODE`
+        """
+        if powermode not in BMX160_GYRO_MODES:
+            print("Unknown gyroscope powermode: " + str(powermode))
+            return
+
+        self.write_u8(BMX160_COMMAND_REG_ADDR, powermode)
+        if int(self.query_error) == 0:
+            self._gyro_powermode = powermode
+        else:
+            settingswarning("gyroscope power mode")
+
+        # NOTE: this delay is a worst case. If we need repeated switching
+        # we can choose the delay on a case-by-case basis.
+        sleep(0.0081)
+
+    ############## ACCELEROMETER SETTINGS  ##############
+
+    def init_accel(self):
+        # BW doesn't have an interface yet
+        # self.write_u8(BMX160_ACCEL_CONFIG_ADDR, BMX160_ACCEL_BW_NORMAL_AVG4)
+        # self._accel_bwmode = BMX160_ACCEL_BW_NORMAL_AVG4
+        # These rely on the setters to do their magic.
+        self.accel_range = BMX160_ACCEL_RANGE_8G
+        self.accel_odr = 25
+        self.accel_powermode = BMX160_ACCEL_NORMAL_MODE
+
+    @property
+    def accel_range(self):
+        return self._accel_range
+
+    @accel_range.setter
+    def accel_range(self, rangeconst):
+        """
+        The input is expected to be the BMX160-constant associated with the range.
+
+        deg/s | bmxconst value | bmxconst name
+        ------------------------------------------------------
+        2     |   3            | BMX160_ACCEL_RANGE_2G
+        4     |   5            | BMX160_ACCEL_RANGE_4G
+        8     |   8            | BMX160_ACCEL_RANGE_8G
+        16    |   12           | BMX160_ACCEL_RANGE_16G
+
+        ex: bmx.accel_range = BMX160_ACCEL_RANGE_4G
+        equivalent to: bmx.accel_range = 5
+        """
+
+        if rangeconst in BMX160_ACCEL_RANGE_CONSTANTS:
+            self._accel_range = rangeconst
+            # read out the value to see if it changed successfully
+            rangeconst = self._accel_range
+            # convert to 0-3 range for indexing
+            ind = rangeconst >> 2
+            val = BMX160_ACCEL_RANGE_VALUES[ind]
+            self.ACC_SCALAR = (val / 32768.0) / g_TO_METERS_PER_SECOND_SQUARED
+        else:
+            pass
+
+    @property
+    def accel_odr(self):
+        return self._accel_odr
+
+    @accel_odr.setter
+    def accel_odr(self, odr):
+        res = self.generic_setter(
+            odr,
+            BMX160_ACCEL_ODR_VALUES,
+            BMX160_ACCEL_ODR_CONSTANTS,
+            BMX160_ACCEL_CONFIG_ADDR,
+            "accelerometer odr",
+        )
+        if res is not None:
+            self._accel_odr = res[1]
+
+    @property
+    def accel_powermode(self):
+        return self._accel_powermode
+
+    @accel_powermode.setter
+    def accel_powermode(self, powermode):
+        """
+        Set the power mode of the accelerometer. Unlike other setters, this one has to directly take the
+        BMX160-const associated with the power mode. The possible modes are:
+        `BMI160_ACCEL_NORMAL_MODE`
+        `BMI160_ACCEL_LOWPOWER_MODE`
+        `BMI160_ACCEL_SUSPEND_MODE`
+        """
+        if powermode not in BMX160_ACCEL_MODES:
+            print("Unknown accelerometer power mode: " + str(powermode))
+            return
+
+        self.write_u8(BMX160_COMMAND_REG_ADDR, powermode)
+        if int(self.query_error) == 0:
+            self._accel_powermode = powermode
+        else:
+            settingswarning("accelerometer power mode")
+
+        # NOTE: this delay is a worst case. If we need repeated switching
+        # we can choose the delay on a case-by-case basis.
+        sleep(0.005)
+
+    ############## MAGENTOMETER SETTINGS  ##############
+
+    def init_mag(self):
+        # see pg 25 of: https://ae-bst.resource.bosch.com/media/_tech/media/datasheets/BST-BMX160-DS000.pdf
+        self.write_u8(BMX160_COMMAND_REG_ADDR, BMX160_MAG_NORMAL_MODE)
+        sleep(0.00065)  # datasheet says wait for 650microsec
+        self.write_u8(BMX160_MAG_IF_0_ADDR, 0x80)
+        # put mag into sleep mode
+        self.write_u8(BMX160_MAG_IF_3_ADDR, 0x01)
+        self.write_u8(BMX160_MAG_IF_2_ADDR, 0x4B)
+        # set x-y to regular power preset
+        self.write_u8(BMX160_MAG_IF_3_ADDR, 0x04)
+        self.write_u8(BMX160_MAG_IF_2_ADDR, 0x51)
+        # set z to regular preset
+        self.write_u8(BMX160_MAG_IF_3_ADDR, 0x0E)
+        self.write_u8(BMX160_MAG_IF_2_ADDR, 0x52)
+        # prepare MAG_IF[1-3] for mag_if data mode
+        self.write_u8(BMX160_MAG_IF_3_ADDR, 0x02)
+        self.write_u8(BMX160_MAG_IF_2_ADDR, 0x4C)
+        self.write_u8(BMX160_MAG_IF_1_ADDR, 0x42)
+        # Set ODR to 25 Hz
+        self.write_u8(BMX160_MAG_ODR_ADDR, BMX160_MAG_ODR_25HZ)
+        self.write_u8(BMX160_MAG_IF_0_ADDR, 0x00)
+        # put in low power mode.
+        self.write_u8(BMX160_COMMAND_REG_ADDR, BMX160_MAG_LOWPOWER_MODE)
+        sleep(0.1)  # takes this long to warm up (empirically)
+
+    @property
+    def mag_powermode(self):
+        return self._mag_powermode
+
+    @mag_powermode.setter
+    def mag_powermode(self, powermode):
+        """
+        Set the power mode of the magnetometer. Unlike other setters, this one has to directly take the
+        BMX160-const associated with the power mode. The possible modes are:
+        `BMX160_`
+        `BMX160_`
+        `BMX160_`
+        """
+        # if powermode not in BMX160_MAG_:
+        #     print("Unknown gyroscope powermode: " + str(powermode))
+        #     return
+
+        self.write_u8(BMX160_COMMAND_REG_ADDR, powermode)
+        if int(self.query_error) == 0:
+            self._mag_powermode = powermode
+        else:
+            settingswarning("mag power mode")
+
+        # NOTE: this delay is a worst case. If we need repeated switching
+        # we can choose the delay on a case-by-case basis.
+        sleep(0.001)
+
+    ## UTILS:
+    def generic_setter(
+        self,
+        desired,
+        possible_values,
+        bmx_constants,
+        config_addr,
+        warning_interp="",
+    ):
+        i = find_nearest_valid(desired, possible_values)
+        rounded = possible_values[i]
+        bmxconst = bmx_constants[i]
+        self.write_u8(config_addr, bmxconst)
+        e = self.error_code
+
+        if e == BMX160_OK:
+            return (i, rounded)
+        else:
+            settingswarning(warning_interp)
+
+    ######################### DIAGNOSTICS #########################
+
+    def __check_for_errors(self) -> list[int]:
+        """_check_for_errors: Checks for any device errors on BMX160
+
+        :return: List of error conditions if present
+        """
+        NO_ERROR = const(0x00)
+
+        error_list = []
+
+        error_reg = self.query_error
+        if error_reg != NO_ERROR:
+            error_list.append(Diagnostics.BMX160_UNSPECIFIED_ERROR)
+
+        if self.fatal_err != 0:
+            error_list.append(Diagnostics.BMX160_FATAL_ERROR)
+
+        if self.error_code in self.BMX160_ERROR_CODES:
+            error_list.append(Diagnostics.BMX160_NON_FATAL_ERROR)
+
+        if self.drop_cmd_err != 0:
+            error_list.append(Diagnostics.BMX160_DROP_COMMAND_ERROR)
+
+        if error_list.count() == 0:
+            error_list.append(Diagnostics.NOERROR)
+
+    def run_diagnostics(self) -> list[int] | None:
+        """run_diagnostic_test: Run all tests for the component
+
+        :return: List of error codes
+        """
+        error_list = []
+
+        error_list = self.__check_for_errors()
+
+        error_list = list(set(error_list))
+
+        if Diagnostics.NOERROR not in error_list:
+            self.errors_present = True
+
+        return error_list
+
+
+######################### UTILS #########################
+
+
+def find_nearest_valid(desired, possible_values):
+    # NOTE: assumes `possible_values` is sorted in decreasing order
+
+    # This line finds the first value less than or equal to the desired value and returns its index.
+    # If no such value exists (desired is lower than all possible), the line throws a StopIteration
+    # Exception. In that case we return -1 as the index to use (i.e. the last/smallest value in the list)
+    try:
+        return next(
+            filter(lambda x: (desired >= x[1]), enumerate(possible_values))
+        )[0]
+    except Exception:
+        return -1
+
+
+def settingswarning(interp=""):
+    if interp != "":
+        interp = " --" + interp + " -- "
+    print(
+        "BMX160 error occurred during "
+        + interp
+        + "setting change. \nSetting not successfully changed and BMX160 may be in error state."
+    )
+
+
+def format_binary(b):
+    return "{:0>8}".format(bin(b)[2:])