--- conflicted
+++ resolved
@@ -1,52 +1,3 @@
-<<<<<<< HEAD
-from tasks.imu import Task as imu
-from tasks.monitor import Task as monitor
-from tasks.timing import Task as timing
-from tasks.obdh import Task as obdh
-
-
-TASK_REGISTRY = {"MONITOR": monitor, "TIMING": timing, "OBDH": obdh, "IMU": imu}
-
-TASK_MAPPING_ID = {"MONITOR": 0x00, "TIMING": 0x01, "OBDH": 0x02, "IMU": 0x03}
-
-
-SM_CONFIGURATION = {
-    "STARTUP": {
-        "Tasks": {
-            "MONITOR": {"Frequency": 1, "Priority": 1, "ScheduleLater": False},
-            "TIMING": {"Frequency": 1, "Priority": 2, "ScheduleLater": False},
-            "OBDH": {"Frequency": 0.25, "Priority": 3, "ScheduleLater": False},
-        },
-        "MovesTo": [
-            "NOMINAL",
-        ],
-    },
-    "NOMINAL": {
-        "Tasks": {
-            "MONITOR": {"Frequency": 2, "Priority": 2, "ScheduleLater": False},
-            "TIMING": {"Frequency": 1.5, "Priority": 2, "ScheduleLater": False},
-            "OBDH": {"Frequency": 1, "Priority": 3, "ScheduleLater": False},
-            "IMU": {"Frequency": 1, "Priority": 5, "ScheduleLater": True},
-        },
-        "MovesTo": [
-            "SAFE",
-        ],
-    },
-    "SAFE": {
-        "Tasks": {
-            "Monitor": {"Frequency": 20, "Priority": 1, "ScheduleLater": False},
-            "IMU": {"Frequency": 2, "Priority": 3, "ScheduleLater": False},
-        },
-        "MovesTo": ["NOMINAL"],
-        "Enters": ["print"],
-        "Exit": ["print"],
-    },
-}
-
-initial = None
-
-# Note: Ideally, switch to another configuration format. Don't want things to run on import
-=======
 from tasks.imu import Task as imu
 from tasks.monitor import Task as monitor
 from tasks.timing import Task as timing
@@ -107,5 +58,4 @@
 
 initial = None
 
-# Note: Ideally, switch to another configuration format. Don't want things to run on import
->>>>>>> 747a56a0
+# Note: Ideally, switch to another configuration format. Don't want things to run on import