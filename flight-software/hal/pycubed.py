"""
CircuitPython driver for the modified PyCubed satellite board for Argus-1.
PyCubed Hardware Version: mainboard-v05 TODO - update this
CircuitPython Version: 7.0.0 alpha
"""

# Common CircuitPython Libs
import board, microcontroller
import busio, time, sys
from storage import mount, umount, VfsFat
from analogio import AnalogIn
import digitalio, sdcardio, pwmio

# Hardware Specific Libs
<<<<<<< HEAD
from .drivers import rfm9x # Radio
from .drivers import bmx160 # IMU
import neopixel # RGB LED
from .drivers import bq25883 # USB Charger
from .drivers import adm1176 # Power Monitor

# Common CircuitPython Libs
from .drivers.bitflags import bitFlag,multiBitFlag,multiByte
=======
from drivers import rfm9x  # Radio
from drivers import bmx160  # IMU
import neopixel  # RGB LED
from drivers import bq25883  # USB Charger
from drivers import adm1176  # Power Monitor

# Common CircuitPython Libs
from bitflags import bitFlag, multiBitFlag, multiByte
>>>>>>> e628654f
from micropython import const


# NVM register numbers
_BOOTCNT = const(0)
_VBUSRST = const(6)
_STATECNT = const(7)
_TOUTS = const(9)
_GSRSP = const(10)
_ICHRG = const(11)
_FLAG = const(16)

SEND_BUFF = bytearray(252)


class device:
    """
    Based on the code from: https://docs.python.org/3/howto/descriptor.html#properties
    Attempts to return the appropriate hardware device.
    If this fails, it will attempt to reinitialize the hardware.
    If this fails again, it will raise an exception.
    """

    def __init__(self, fget=None):
        self.fget = fget
        self._device = None

    def __get__(self, instance, owner=None):
        if instance is None:
            return self
        if self.fget is None:
            raise AttributeError(f"unreadable attribute {self._name}")

        if self._device is not None:
            return self._device
        else:
            self._device = self.fget(instance)
            return self._device


class PyCubed:

    # General NVM counters
    c_boot = multiBitFlag(register=_BOOTCNT, lowest_bit=0, num_bits=8)
    c_vbusrst = multiBitFlag(register=_VBUSRST, lowest_bit=0, num_bits=8)
    c_state_err = multiBitFlag(register=_STATECNT, lowest_bit=0, num_bits=8)
    c_gs_resp = multiBitFlag(register=_GSRSP, lowest_bit=0, num_bits=8)
    c_ichrg = multiBitFlag(register=_ICHRG, lowest_bit=0, num_bits=8)

    # Define NVM flags
    f_lowbatt = bitFlag(register=_FLAG, bit=0)
    f_solar = bitFlag(register=_FLAG, bit=1)
    f_gpson = bitFlag(register=_FLAG, bit=2)
    f_lowbtout = bitFlag(register=_FLAG, bit=3)
    f_gpsfix = bitFlag(register=_FLAG, bit=4)
    f_shtdwn = bitFlag(register=_FLAG, bit=5)

    instance = None

    def __new__(cls):
        """
        Override to ensure this class has only one instance.
        """
        if not cls.instance:
            cls.instance = object.__new__(cls)
            cls.instance = super(PyCubed, cls).__new__(cls)
        return cls.instance

    def __init__(self):
        """
        Big init routine as the whole board is brought up.
        """
        self.BOOTTIME = const(time.time())
        self.data_cache = {}
        self.filenumbers = {}
        self.vlowbatt = 6.0
        self.send_buff = memoryview(SEND_BUFF)
        self.debug = True
        self.micro = microcontroller
        self.hardware = {
            "IMU": False,
            "Radio1": False,
            "Radio2": False,
            "SDcard": False,
            "GPS": False,
            "WDT": False,
            "USB": False,
            "PWR": False,
        }
        # Define burn wires:
        self._relayA = digitalio.DigitalInOut(board.RELAY_A)
        self._relayA.switch_to_output(drive_mode=digitalio.DriveMode.OPEN_DRAIN)
        self._resetReg = digitalio.DigitalInOut(board.VBUS_RST)
        self._resetReg.switch_to_output(drive_mode=digitalio.DriveMode.OPEN_DRAIN)

        # Define battery voltage
        self._vbatt = AnalogIn(board.BATTERY)

        # Define MPPT charge current measurement
        self._ichrg = AnalogIn(board.L1PROG)
        self._chrg = digitalio.DigitalInOut(board.CHRG)
        self._chrg.switch_to_input()

        # Define SPI,I2C,UART
        self.i2c1 = busio.I2C(board.SCL, board.SDA)
        self.spi = board.SPI()
        self.uart = busio.UART(board.TX, board.RX)

        # Define GPS
        self.en_gps = digitalio.DigitalInOut(board.EN_GPS)
        self.en_gps.switch_to_output()

        # Define radio
        _rf_cs1 = digitalio.DigitalInOut(board.RF1_CS)
        _rf_rst1 = digitalio.DigitalInOut(board.RF1_RST)
        self.enable_rf = digitalio.DigitalInOut(board.EN_RF)
        self.radio1_DIO0 = digitalio.DigitalInOut(board.RF1_IO0)
        # self.enable_rf.switch_to_output(value=False) # if U21
        self.enable_rf.switch_to_output(value=True)  # if U7
        _rf_cs1.switch_to_output(value=True)
        _rf_rst1.switch_to_output(value=True)
        self.radio1_DIO0.switch_to_input()

        # If the same SPI bus is shared with other peripherals, the SD card must be initialized before accessing any other peripheral on the bus.
        # Failure to do so can prevent the SD card from being recognized until it is powered off or re-inserted.
        try:
            # Baud rate depends on the card, 4MHz should be safe
            _sd = sdcardio.SDCard(self.spi, board.SD_CS, baudrate=4000000)
            _vfs = VfsFat(_sd)
            mount(_vfs, "/sd")
            sys.path.append("/sd")
            self.fs = _vfs
            self.hardware["SDcard"] = True
        except Exception as e:
            if self.debug:
                print("[ERROR][SD Card]", e)

        # Initialize Neopixel
        try:
            self.neopixel = neopixel.NeoPixel(
                board.NEOPIXEL, 1, brightness=0.2, pixel_order=neopixel.GRB
            )
            self.neopixel[0] = (0, 0, 0)
            self.hardware["Neopixel"] = True
        except Exception as e:
            if self.debug:
                print("[WARNING][Neopixel]", e)

        # Initialize USB charger
        try:
            self.usb = bq25883.BQ25883(self.i2c1)
            self.usb.charging = False
            self.usb.wdt = False
            self.usb.led = False
            self.usb.charging_current = 8  # 400mA
            self.usb_charging = False
            self.hardware["USB"] = True
        except Exception as e:
            if self.debug:
                print("[ERROR][USB Charger]", e)

        # Initialize Power Monitor
        try:
            self.pwr = adm1176.ADM1176(self.i2c1)
            self.pwr.sense_resistor = 0.1
            self.hardware["PWR"] = True
        except Exception as e:
            if self.debug:
                print("[ERROR][Power Monitor]", e)

        # Initialize IMU
        try:
            self.IMU = bmx160.BMX160_I2C(self.i2c1)
            self.hardware["IMU"] = True
        except Exception as e:
            if self.debug:
                print("[ERROR][IMU]", e)

        # # Initialize GPS
        # try:
        #     self.gps = GPS(self.uart,debug=False) # still powered off!
        #     self.gps.timeout_handler=self.timeout_handler
        #     self.hardware['GPS'] = True
        # except Exception as e:
        #     if self.debug: print('[ERROR][GPS]',e)

        # Initialize radio #1 - UHF
        try:
            self.radio1 = rfm9x.RFM9x(
                self.spi, _rf_cs1, _rf_rst1, 915.6, code_rate=8, baudrate=1320000
            )
            # Default LoRa Modulation Settings
            # Frequency: 433 MHz, SF7, BW125kHz, CR4/8, Preamble=8, CRC=True
            self.radio1.dio0 = self.radio1_DIO0
            self.radio1.enable_crc = True
            self.radio1.ack_delay = 0.2
            self.radio1.sleep()
            self.hardware["Radio1"] = True
        except Exception as e:
            if self.debug:
                print("[ERROR][RADIO 1]", e)

        # set PyCubed power mode
        self.power_mode = "normal"

    def reinit(self, dev):
        dev = dev.lower()
        if dev == "gps":
            self.gps.__init__(self.uart, debug=False)
        elif dev == "pwr":
            self.pwr.__init__(self.i2c1)
        elif dev == "usb":
            self.usb.__init__(self.i2c1)
        elif dev == "imu":
            self.IMU.__init__(self.i2c1)
        else:
            print("Invalid Device? ->", dev)

    @property
    def acceleration(self):
        if self.hardware["IMU"]:
            return self.IMU.accel  # m/s^2

    @property
    def magnetic(self):
        if self.hardware["IMU"]:
            return self.IMU.mag  # uT

    @property
    def gyro(self):
        if self.hardware["IMU"]:
            return self.IMU.gyro  # deg/s

    @property
    def temperature(self):
        if self.hardware["IMU"]:
            return self.IMU.temperature  # Celsius

    @property
    def RGB(self):
        return self.neopixel[0]

    @RGB.setter
    def RGB(self, value):
        if self.hardware["Neopixel"]:
            try:
                self.neopixel[0] = value
            except Exception as e:
                print("[WARNING]", e)

    @property
    def charge_batteries(self):
        if self.hardware["USB"]:
            return self.usb_charging

    @charge_batteries.setter
    def charge_batteries(self, value):
        if self.hardware["USB"]:
            self.usb_charging = value
            self.usb.led = value
            self.usb.charging = value

    @property
    def battery_voltage(self):
        _vbat = 0
        for _ in range(50):
            _vbat += self._vbatt.value * 3.3 / 65536
        _voltage = (_vbat / 50) * (316 + 110) / 110  # 316/110 voltage divider
        return _voltage  # volts

    @property
    def system_voltage(self):
        if self.hardware["PWR"]:
            try:
                return self.pwr.read()[0]  # volts
            except Exception as e:
                print("[WARNING][PWR Monitor]", e)
        else:
            print("[WARNING] Power monitor not initialized")

    @property
    def current_draw(self):
        """
        current draw from batteries
        NOT accurate if powered via USB
        """
        if self.hardware["PWR"]:
            idraw = 0
            try:
                for _ in range(50):  # average 50 readings
                    idraw += self.pwr.read()[1]
                return (idraw / 50) * 1000  # mA
            except Exception as e:
                print("[WARNING][PWR Monitor]", e)
        else:
            print("[WARNING] Power monitor not initialized")

    def charge_current(self):
        """
        LTC4121 solar charging IC with charge current monitoring
        See Programming the Charge Current section
        """
        _charge = 0
        if self.solar_charging:
            _charge = self._ichrg.value * 3.3 / 65536
            _charge = ((_charge * 988) / 3010) * 1000
        return _charge  # mA

    @property
    def solar_charging(self):
        return not self._chrg.value

    @property
    def reset_vbus(self):
        # unmount SD card to avoid errors
        if self.hardware["SDcard"]:
            try:
                umount("/sd")
                self.spi.deinit()
                time.sleep(3)
            except Exception as e:
                print("vbus reset error?", e)
                pass
        self._resetReg.drive_mode = digitalio.DriveMode.PUSH_PULL
        self._resetReg.value = 1

    def timeout_handler(self):
        print("Incrementing timeout register")
        if (self.micro.nvm[_TOUTS] + 1) >= 255:
            self.micro.nvm[_TOUTS] = 0
            # soft reset
            self.micro.on_next_reset(self.micro.RunMode.NORMAL)
            self.micro.reset()
        else:
            self.micro.nvm[_TOUTS] += 1

    def powermode(self, mode):
        """
        TODO
        Configure the hardware for minimum or normal power consumption
        Add custom modes for mission-specific control
        """
        if "min" in mode:
            self.RGB = (0, 0, 0)
            self.neopixel.brightness = 0
            if self.hardware["Radio1"]:
                self.radio1.sleep()
            if self.hardware["Radio2"]:
                self.radio2.sleep()
            self.enable_rf.value = False
            if self.hardware["IMU"]:
                self.IMU.gyro_powermode = 0x14  # suspend mode
                self.IMU.accel_powermode = 0x10  # suspend mode
                self.IMU.mag_powermode = 0x18  # suspend mode
            if self.hardware["PWR"]:
                self.pwr.config("V_ONCE,I_ONCE")
            if self.hardware["GPS"]:
                self.en_gps.value = False
            self.power_mode = "minimum"

        elif "norm" in mode:
            self.enable_rf.value = True
            if self.hardware["IMU"]:
                self.reinit("IMU")
            if self.hardware["PWR"]:
                self.pwr.config("V_CONT,I_CONT")
            if self.hardware["GPS"]:
                self.en_gps.value = True
            self.power_mode = "normal"
            # don't forget to reconfigure radios, gps, etc...

    def burn(self, burn_num, dutycycle=0, freq=1000, duration=1):
        """
        Operate burn wire circuits. Wont do anything unless the a nichrome burn wire
        has been installed.

        IMPORTANT: See "Burn Wire Info & Usage" of https://pycubed.org/resources
        before attempting to use this function!

        burn_num:  (string) which burn wire circuit to operate, must be either '1' or '2'
        dutycycle: (float) duty cycle percent, must be 0.0 to 100
        freq:      (float) frequency in Hz of the PWM pulse, default is 1000 Hz
        duration:  (float) duration in seconds the burn wire should be on
        """
        # convert duty cycle % into 16-bit fractional up time
        dtycycl = int((dutycycle / 100) * (0xFFFF))
        print("----- BURN WIRE CONFIGURATION -----")
        print(
            "\tFrequency of: {}Hz\n\tDuty cycle of: {}% (int:{})\n\tDuration of {}sec".format(
                freq, (100 * dtycycl / 0xFFFF), dtycycl, duration
            )
        )
        # create our PWM object for the respective pin
        # not active since duty_cycle is set to 0 (for now)
        if "1" in burn_num:
            burnwire = pwmio.PWMOut(board.BURN1, frequency=freq, duty_cycle=0)
        elif "2" in burn_num:
            burnwire = pwmio.PWMOut(board.BURN2, frequency=freq, duty_cycle=0)
        else:
            return False
        # Configure the relay control pin & open relay
        self._relayA.drive_mode = digitalio.DriveMode.PUSH_PULL
        self._relayA.value = 1
        self.RGB = (255, 0, 0)
        # Pause to ensure relay is open
        time.sleep(0.5)
        # Set the duty cycle over 0%
        # This starts the burn!
        burnwire.duty_cycle = dtycycl
        time.sleep(duration)
        # Clean up
        self._relayA.value = 0
        burnwire.duty_cycle = 0
        self.RGB = (0, 0, 0)
        burnwire.deinit()
        self._relayA.drive_mode = digitalio.DriveMode.OPEN_DRAIN
        return True


hardware = PyCubed()
<|MERGE_RESOLUTION|>--- conflicted
+++ resolved
@@ -1,453 +1,442 @@
-"""
-CircuitPython driver for the modified PyCubed satellite board for Argus-1.
-PyCubed Hardware Version: mainboard-v05 TODO - update this
-CircuitPython Version: 7.0.0 alpha
-"""
-
-# Common CircuitPython Libs
-import board, microcontroller
-import busio, time, sys
-from storage import mount, umount, VfsFat
-from analogio import AnalogIn
-import digitalio, sdcardio, pwmio
-
-# Hardware Specific Libs
-<<<<<<< HEAD
-from .drivers import rfm9x # Radio
-from .drivers import bmx160 # IMU
-import neopixel # RGB LED
-from .drivers import bq25883 # USB Charger
-from .drivers import adm1176 # Power Monitor
-
-# Common CircuitPython Libs
-from .drivers.bitflags import bitFlag,multiBitFlag,multiByte
-=======
-from drivers import rfm9x  # Radio
-from drivers import bmx160  # IMU
-import neopixel  # RGB LED
-from drivers import bq25883  # USB Charger
-from drivers import adm1176  # Power Monitor
-
-# Common CircuitPython Libs
-from bitflags import bitFlag, multiBitFlag, multiByte
->>>>>>> e628654f
-from micropython import const
-
-
-# NVM register numbers
-_BOOTCNT = const(0)
-_VBUSRST = const(6)
-_STATECNT = const(7)
-_TOUTS = const(9)
-_GSRSP = const(10)
-_ICHRG = const(11)
-_FLAG = const(16)
-
-SEND_BUFF = bytearray(252)
-
-
-class device:
-    """
-    Based on the code from: https://docs.python.org/3/howto/descriptor.html#properties
-    Attempts to return the appropriate hardware device.
-    If this fails, it will attempt to reinitialize the hardware.
-    If this fails again, it will raise an exception.
-    """
-
-    def __init__(self, fget=None):
-        self.fget = fget
-        self._device = None
-
-    def __get__(self, instance, owner=None):
-        if instance is None:
-            return self
-        if self.fget is None:
-            raise AttributeError(f"unreadable attribute {self._name}")
-
-        if self._device is not None:
-            return self._device
-        else:
-            self._device = self.fget(instance)
-            return self._device
-
-
-class PyCubed:
-
-    # General NVM counters
-    c_boot = multiBitFlag(register=_BOOTCNT, lowest_bit=0, num_bits=8)
-    c_vbusrst = multiBitFlag(register=_VBUSRST, lowest_bit=0, num_bits=8)
-    c_state_err = multiBitFlag(register=_STATECNT, lowest_bit=0, num_bits=8)
-    c_gs_resp = multiBitFlag(register=_GSRSP, lowest_bit=0, num_bits=8)
-    c_ichrg = multiBitFlag(register=_ICHRG, lowest_bit=0, num_bits=8)
-
-    # Define NVM flags
-    f_lowbatt = bitFlag(register=_FLAG, bit=0)
-    f_solar = bitFlag(register=_FLAG, bit=1)
-    f_gpson = bitFlag(register=_FLAG, bit=2)
-    f_lowbtout = bitFlag(register=_FLAG, bit=3)
-    f_gpsfix = bitFlag(register=_FLAG, bit=4)
-    f_shtdwn = bitFlag(register=_FLAG, bit=5)
-
-    instance = None
-
-    def __new__(cls):
-        """
-        Override to ensure this class has only one instance.
-        """
-        if not cls.instance:
-            cls.instance = object.__new__(cls)
-            cls.instance = super(PyCubed, cls).__new__(cls)
-        return cls.instance
-
-    def __init__(self):
-        """
-        Big init routine as the whole board is brought up.
-        """
-        self.BOOTTIME = const(time.time())
-        self.data_cache = {}
-        self.filenumbers = {}
-        self.vlowbatt = 6.0
-        self.send_buff = memoryview(SEND_BUFF)
-        self.debug = True
-        self.micro = microcontroller
-        self.hardware = {
-            "IMU": False,
-            "Radio1": False,
-            "Radio2": False,
-            "SDcard": False,
-            "GPS": False,
-            "WDT": False,
-            "USB": False,
-            "PWR": False,
-        }
-        # Define burn wires:
-        self._relayA = digitalio.DigitalInOut(board.RELAY_A)
-        self._relayA.switch_to_output(drive_mode=digitalio.DriveMode.OPEN_DRAIN)
-        self._resetReg = digitalio.DigitalInOut(board.VBUS_RST)
-        self._resetReg.switch_to_output(drive_mode=digitalio.DriveMode.OPEN_DRAIN)
-
-        # Define battery voltage
-        self._vbatt = AnalogIn(board.BATTERY)
-
-        # Define MPPT charge current measurement
-        self._ichrg = AnalogIn(board.L1PROG)
-        self._chrg = digitalio.DigitalInOut(board.CHRG)
-        self._chrg.switch_to_input()
-
-        # Define SPI,I2C,UART
-        self.i2c1 = busio.I2C(board.SCL, board.SDA)
-        self.spi = board.SPI()
-        self.uart = busio.UART(board.TX, board.RX)
-
-        # Define GPS
-        self.en_gps = digitalio.DigitalInOut(board.EN_GPS)
-        self.en_gps.switch_to_output()
-
-        # Define radio
-        _rf_cs1 = digitalio.DigitalInOut(board.RF1_CS)
-        _rf_rst1 = digitalio.DigitalInOut(board.RF1_RST)
-        self.enable_rf = digitalio.DigitalInOut(board.EN_RF)
-        self.radio1_DIO0 = digitalio.DigitalInOut(board.RF1_IO0)
-        # self.enable_rf.switch_to_output(value=False) # if U21
-        self.enable_rf.switch_to_output(value=True)  # if U7
-        _rf_cs1.switch_to_output(value=True)
-        _rf_rst1.switch_to_output(value=True)
-        self.radio1_DIO0.switch_to_input()
-
-        # If the same SPI bus is shared with other peripherals, the SD card must be initialized before accessing any other peripheral on the bus.
-        # Failure to do so can prevent the SD card from being recognized until it is powered off or re-inserted.
-        try:
-            # Baud rate depends on the card, 4MHz should be safe
-            _sd = sdcardio.SDCard(self.spi, board.SD_CS, baudrate=4000000)
-            _vfs = VfsFat(_sd)
-            mount(_vfs, "/sd")
-            sys.path.append("/sd")
-            self.fs = _vfs
-            self.hardware["SDcard"] = True
-        except Exception as e:
-            if self.debug:
-                print("[ERROR][SD Card]", e)
-
-        # Initialize Neopixel
-        try:
-            self.neopixel = neopixel.NeoPixel(
-                board.NEOPIXEL, 1, brightness=0.2, pixel_order=neopixel.GRB
-            )
-            self.neopixel[0] = (0, 0, 0)
-            self.hardware["Neopixel"] = True
-        except Exception as e:
-            if self.debug:
-                print("[WARNING][Neopixel]", e)
-
-        # Initialize USB charger
-        try:
-            self.usb = bq25883.BQ25883(self.i2c1)
-            self.usb.charging = False
-            self.usb.wdt = False
-            self.usb.led = False
-            self.usb.charging_current = 8  # 400mA
-            self.usb_charging = False
-            self.hardware["USB"] = True
-        except Exception as e:
-            if self.debug:
-                print("[ERROR][USB Charger]", e)
-
-        # Initialize Power Monitor
-        try:
-            self.pwr = adm1176.ADM1176(self.i2c1)
-            self.pwr.sense_resistor = 0.1
-            self.hardware["PWR"] = True
-        except Exception as e:
-            if self.debug:
-                print("[ERROR][Power Monitor]", e)
-
-        # Initialize IMU
-        try:
-            self.IMU = bmx160.BMX160_I2C(self.i2c1)
-            self.hardware["IMU"] = True
-        except Exception as e:
-            if self.debug:
-                print("[ERROR][IMU]", e)
-
-        # # Initialize GPS
-        # try:
-        #     self.gps = GPS(self.uart,debug=False) # still powered off!
-        #     self.gps.timeout_handler=self.timeout_handler
-        #     self.hardware['GPS'] = True
-        # except Exception as e:
-        #     if self.debug: print('[ERROR][GPS]',e)
-
-        # Initialize radio #1 - UHF
-        try:
-            self.radio1 = rfm9x.RFM9x(
-                self.spi, _rf_cs1, _rf_rst1, 915.6, code_rate=8, baudrate=1320000
-            )
-            # Default LoRa Modulation Settings
-            # Frequency: 433 MHz, SF7, BW125kHz, CR4/8, Preamble=8, CRC=True
-            self.radio1.dio0 = self.radio1_DIO0
-            self.radio1.enable_crc = True
-            self.radio1.ack_delay = 0.2
-            self.radio1.sleep()
-            self.hardware["Radio1"] = True
-        except Exception as e:
-            if self.debug:
-                print("[ERROR][RADIO 1]", e)
-
-        # set PyCubed power mode
-        self.power_mode = "normal"
-
-    def reinit(self, dev):
-        dev = dev.lower()
-        if dev == "gps":
-            self.gps.__init__(self.uart, debug=False)
-        elif dev == "pwr":
-            self.pwr.__init__(self.i2c1)
-        elif dev == "usb":
-            self.usb.__init__(self.i2c1)
-        elif dev == "imu":
-            self.IMU.__init__(self.i2c1)
-        else:
-            print("Invalid Device? ->", dev)
-
-    @property
-    def acceleration(self):
-        if self.hardware["IMU"]:
-            return self.IMU.accel  # m/s^2
-
-    @property
-    def magnetic(self):
-        if self.hardware["IMU"]:
-            return self.IMU.mag  # uT
-
-    @property
-    def gyro(self):
-        if self.hardware["IMU"]:
-            return self.IMU.gyro  # deg/s
-
-    @property
-    def temperature(self):
-        if self.hardware["IMU"]:
-            return self.IMU.temperature  # Celsius
-
-    @property
-    def RGB(self):
-        return self.neopixel[0]
-
-    @RGB.setter
-    def RGB(self, value):
-        if self.hardware["Neopixel"]:
-            try:
-                self.neopixel[0] = value
-            except Exception as e:
-                print("[WARNING]", e)
-
-    @property
-    def charge_batteries(self):
-        if self.hardware["USB"]:
-            return self.usb_charging
-
-    @charge_batteries.setter
-    def charge_batteries(self, value):
-        if self.hardware["USB"]:
-            self.usb_charging = value
-            self.usb.led = value
-            self.usb.charging = value
-
-    @property
-    def battery_voltage(self):
-        _vbat = 0
-        for _ in range(50):
-            _vbat += self._vbatt.value * 3.3 / 65536
-        _voltage = (_vbat / 50) * (316 + 110) / 110  # 316/110 voltage divider
-        return _voltage  # volts
-
-    @property
-    def system_voltage(self):
-        if self.hardware["PWR"]:
-            try:
-                return self.pwr.read()[0]  # volts
-            except Exception as e:
-                print("[WARNING][PWR Monitor]", e)
-        else:
-            print("[WARNING] Power monitor not initialized")
-
-    @property
-    def current_draw(self):
-        """
-        current draw from batteries
-        NOT accurate if powered via USB
-        """
-        if self.hardware["PWR"]:
-            idraw = 0
-            try:
-                for _ in range(50):  # average 50 readings
-                    idraw += self.pwr.read()[1]
-                return (idraw / 50) * 1000  # mA
-            except Exception as e:
-                print("[WARNING][PWR Monitor]", e)
-        else:
-            print("[WARNING] Power monitor not initialized")
-
-    def charge_current(self):
-        """
-        LTC4121 solar charging IC with charge current monitoring
-        See Programming the Charge Current section
-        """
-        _charge = 0
-        if self.solar_charging:
-            _charge = self._ichrg.value * 3.3 / 65536
-            _charge = ((_charge * 988) / 3010) * 1000
-        return _charge  # mA
-
-    @property
-    def solar_charging(self):
-        return not self._chrg.value
-
-    @property
-    def reset_vbus(self):
-        # unmount SD card to avoid errors
-        if self.hardware["SDcard"]:
-            try:
-                umount("/sd")
-                self.spi.deinit()
-                time.sleep(3)
-            except Exception as e:
-                print("vbus reset error?", e)
-                pass
-        self._resetReg.drive_mode = digitalio.DriveMode.PUSH_PULL
-        self._resetReg.value = 1
-
-    def timeout_handler(self):
-        print("Incrementing timeout register")
-        if (self.micro.nvm[_TOUTS] + 1) >= 255:
-            self.micro.nvm[_TOUTS] = 0
-            # soft reset
-            self.micro.on_next_reset(self.micro.RunMode.NORMAL)
-            self.micro.reset()
-        else:
-            self.micro.nvm[_TOUTS] += 1
-
-    def powermode(self, mode):
-        """
-        TODO
-        Configure the hardware for minimum or normal power consumption
-        Add custom modes for mission-specific control
-        """
-        if "min" in mode:
-            self.RGB = (0, 0, 0)
-            self.neopixel.brightness = 0
-            if self.hardware["Radio1"]:
-                self.radio1.sleep()
-            if self.hardware["Radio2"]:
-                self.radio2.sleep()
-            self.enable_rf.value = False
-            if self.hardware["IMU"]:
-                self.IMU.gyro_powermode = 0x14  # suspend mode
-                self.IMU.accel_powermode = 0x10  # suspend mode
-                self.IMU.mag_powermode = 0x18  # suspend mode
-            if self.hardware["PWR"]:
-                self.pwr.config("V_ONCE,I_ONCE")
-            if self.hardware["GPS"]:
-                self.en_gps.value = False
-            self.power_mode = "minimum"
-
-        elif "norm" in mode:
-            self.enable_rf.value = True
-            if self.hardware["IMU"]:
-                self.reinit("IMU")
-            if self.hardware["PWR"]:
-                self.pwr.config("V_CONT,I_CONT")
-            if self.hardware["GPS"]:
-                self.en_gps.value = True
-            self.power_mode = "normal"
-            # don't forget to reconfigure radios, gps, etc...
-
-    def burn(self, burn_num, dutycycle=0, freq=1000, duration=1):
-        """
-        Operate burn wire circuits. Wont do anything unless the a nichrome burn wire
-        has been installed.
-
-        IMPORTANT: See "Burn Wire Info & Usage" of https://pycubed.org/resources
-        before attempting to use this function!
-
-        burn_num:  (string) which burn wire circuit to operate, must be either '1' or '2'
-        dutycycle: (float) duty cycle percent, must be 0.0 to 100
-        freq:      (float) frequency in Hz of the PWM pulse, default is 1000 Hz
-        duration:  (float) duration in seconds the burn wire should be on
-        """
-        # convert duty cycle % into 16-bit fractional up time
-        dtycycl = int((dutycycle / 100) * (0xFFFF))
-        print("----- BURN WIRE CONFIGURATION -----")
-        print(
-            "\tFrequency of: {}Hz\n\tDuty cycle of: {}% (int:{})\n\tDuration of {}sec".format(
-                freq, (100 * dtycycl / 0xFFFF), dtycycl, duration
-            )
-        )
-        # create our PWM object for the respective pin
-        # not active since duty_cycle is set to 0 (for now)
-        if "1" in burn_num:
-            burnwire = pwmio.PWMOut(board.BURN1, frequency=freq, duty_cycle=0)
-        elif "2" in burn_num:
-            burnwire = pwmio.PWMOut(board.BURN2, frequency=freq, duty_cycle=0)
-        else:
-            return False
-        # Configure the relay control pin & open relay
-        self._relayA.drive_mode = digitalio.DriveMode.PUSH_PULL
-        self._relayA.value = 1
-        self.RGB = (255, 0, 0)
-        # Pause to ensure relay is open
-        time.sleep(0.5)
-        # Set the duty cycle over 0%
-        # This starts the burn!
-        burnwire.duty_cycle = dtycycl
-        time.sleep(duration)
-        # Clean up
-        self._relayA.value = 0
-        burnwire.duty_cycle = 0
-        self.RGB = (0, 0, 0)
-        burnwire.deinit()
-        self._relayA.drive_mode = digitalio.DriveMode.OPEN_DRAIN
-        return True
-
-
-hardware = PyCubed()
+"""
+CircuitPython driver for the modified PyCubed satellite board for Argus-1.
+PyCubed Hardware Version: mainboard-v05 TODO - update this
+CircuitPython Version: 7.0.0 alpha
+"""
+
+# Common CircuitPython Libs
+import board, microcontroller
+import busio, time, sys
+from storage import mount, umount, VfsFat
+from analogio import AnalogIn
+import digitalio, sdcardio, pwmio
+
+# Hardware Specific Libs
+from .drivers import rfm9x # Radio
+from .drivers import bmx160 # IMU
+import neopixel # RGB LED
+from .drivers import bq25883 # USB Charger
+from .drivers import adm1176 # Power Monitor
+
+# Common CircuitPython Libs
+from .drivers.bitflags import bitFlag,multiBitFlag,multiByte
+from micropython import const
+
+
+# NVM register numbers
+_BOOTCNT = const(0)
+_VBUSRST = const(6)
+_STATECNT = const(7)
+_TOUTS = const(9)
+_GSRSP = const(10)
+_ICHRG = const(11)
+_FLAG = const(16)
+
+SEND_BUFF = bytearray(252)
+
+
+class device:
+    """
+    Based on the code from: https://docs.python.org/3/howto/descriptor.html#properties
+    Attempts to return the appropriate hardware device.
+    If this fails, it will attempt to reinitialize the hardware.
+    If this fails again, it will raise an exception.
+    """
+
+    def __init__(self, fget=None):
+        self.fget = fget
+        self._device = None
+
+    def __get__(self, instance, owner=None):
+        if instance is None:
+            return self
+        if self.fget is None:
+            raise AttributeError(f"unreadable attribute {self._name}")
+
+        if self._device is not None:
+            return self._device
+        else:
+            self._device = self.fget(instance)
+            return self._device
+
+
+class PyCubed:
+
+    # General NVM counters
+    c_boot = multiBitFlag(register=_BOOTCNT, lowest_bit=0, num_bits=8)
+    c_vbusrst = multiBitFlag(register=_VBUSRST, lowest_bit=0, num_bits=8)
+    c_state_err = multiBitFlag(register=_STATECNT, lowest_bit=0, num_bits=8)
+    c_gs_resp = multiBitFlag(register=_GSRSP, lowest_bit=0, num_bits=8)
+    c_ichrg = multiBitFlag(register=_ICHRG, lowest_bit=0, num_bits=8)
+
+    # Define NVM flags
+    f_lowbatt = bitFlag(register=_FLAG, bit=0)
+    f_solar = bitFlag(register=_FLAG, bit=1)
+    f_gpson = bitFlag(register=_FLAG, bit=2)
+    f_lowbtout = bitFlag(register=_FLAG, bit=3)
+    f_gpsfix = bitFlag(register=_FLAG, bit=4)
+    f_shtdwn = bitFlag(register=_FLAG, bit=5)
+
+    instance = None
+
+    def __new__(cls):
+        """
+        Override to ensure this class has only one instance.
+        """
+        if not cls.instance:
+            cls.instance = object.__new__(cls)
+            cls.instance = super(PyCubed, cls).__new__(cls)
+        return cls.instance
+
+    def __init__(self):
+        """
+        Big init routine as the whole board is brought up.
+        """
+        self.BOOTTIME = const(time.time())
+        self.data_cache = {}
+        self.filenumbers = {}
+        self.vlowbatt = 6.0
+        self.send_buff = memoryview(SEND_BUFF)
+        self.debug = True
+        self.micro = microcontroller
+        self.hardware = {
+            "IMU": False,
+            "Radio1": False,
+            "Radio2": False,
+            "SDcard": False,
+            "GPS": False,
+            "WDT": False,
+            "USB": False,
+            "PWR": False,
+        }
+        # Define burn wires:
+        self._relayA = digitalio.DigitalInOut(board.RELAY_A)
+        self._relayA.switch_to_output(drive_mode=digitalio.DriveMode.OPEN_DRAIN)
+        self._resetReg = digitalio.DigitalInOut(board.VBUS_RST)
+        self._resetReg.switch_to_output(drive_mode=digitalio.DriveMode.OPEN_DRAIN)
+
+        # Define battery voltage
+        self._vbatt = AnalogIn(board.BATTERY)
+
+        # Define MPPT charge current measurement
+        self._ichrg = AnalogIn(board.L1PROG)
+        self._chrg = digitalio.DigitalInOut(board.CHRG)
+        self._chrg.switch_to_input()
+
+        # Define SPI,I2C,UART
+        self.i2c1 = busio.I2C(board.SCL, board.SDA)
+        self.spi = board.SPI()
+        self.uart = busio.UART(board.TX, board.RX)
+
+        # Define GPS
+        self.en_gps = digitalio.DigitalInOut(board.EN_GPS)
+        self.en_gps.switch_to_output()
+
+        # Define radio
+        _rf_cs1 = digitalio.DigitalInOut(board.RF1_CS)
+        _rf_rst1 = digitalio.DigitalInOut(board.RF1_RST)
+        self.enable_rf = digitalio.DigitalInOut(board.EN_RF)
+        self.radio1_DIO0 = digitalio.DigitalInOut(board.RF1_IO0)
+        # self.enable_rf.switch_to_output(value=False) # if U21
+        self.enable_rf.switch_to_output(value=True)  # if U7
+        _rf_cs1.switch_to_output(value=True)
+        _rf_rst1.switch_to_output(value=True)
+        self.radio1_DIO0.switch_to_input()
+
+        # If the same SPI bus is shared with other peripherals, the SD card must be initialized before accessing any other peripheral on the bus.
+        # Failure to do so can prevent the SD card from being recognized until it is powered off or re-inserted.
+        try:
+            # Baud rate depends on the card, 4MHz should be safe
+            _sd = sdcardio.SDCard(self.spi, board.SD_CS, baudrate=4000000)
+            _vfs = VfsFat(_sd)
+            mount(_vfs, "/sd")
+            sys.path.append("/sd")
+            self.fs = _vfs
+            self.hardware["SDcard"] = True
+        except Exception as e:
+            if self.debug:
+                print("[ERROR][SD Card]", e)
+
+        # Initialize Neopixel
+        try:
+            self.neopixel = neopixel.NeoPixel(
+                board.NEOPIXEL, 1, brightness=0.2, pixel_order=neopixel.GRB
+            )
+            self.neopixel[0] = (0, 0, 0)
+            self.hardware["Neopixel"] = True
+        except Exception as e:
+            if self.debug:
+                print("[WARNING][Neopixel]", e)
+
+        # Initialize USB charger
+        try:
+            self.usb = bq25883.BQ25883(self.i2c1)
+            self.usb.charging = False
+            self.usb.wdt = False
+            self.usb.led = False
+            self.usb.charging_current = 8  # 400mA
+            self.usb_charging = False
+            self.hardware["USB"] = True
+        except Exception as e:
+            if self.debug:
+                print("[ERROR][USB Charger]", e)
+
+        # Initialize Power Monitor
+        try:
+            self.pwr = adm1176.ADM1176(self.i2c1)
+            self.pwr.sense_resistor = 0.1
+            self.hardware["PWR"] = True
+        except Exception as e:
+            if self.debug:
+                print("[ERROR][Power Monitor]", e)
+
+        # Initialize IMU
+        try:
+            self.IMU = bmx160.BMX160_I2C(self.i2c1)
+            self.hardware["IMU"] = True
+        except Exception as e:
+            if self.debug:
+                print("[ERROR][IMU]", e)
+
+        # # Initialize GPS
+        # try:
+        #     self.gps = GPS(self.uart,debug=False) # still powered off!
+        #     self.gps.timeout_handler=self.timeout_handler
+        #     self.hardware['GPS'] = True
+        # except Exception as e:
+        #     if self.debug: print('[ERROR][GPS]',e)
+
+        # Initialize radio #1 - UHF
+        try:
+            self.radio1 = rfm9x.RFM9x(
+                self.spi, _rf_cs1, _rf_rst1, 915.6, code_rate=8, baudrate=1320000
+            )
+            # Default LoRa Modulation Settings
+            # Frequency: 433 MHz, SF7, BW125kHz, CR4/8, Preamble=8, CRC=True
+            self.radio1.dio0 = self.radio1_DIO0
+            self.radio1.enable_crc = True
+            self.radio1.ack_delay = 0.2
+            self.radio1.sleep()
+            self.hardware["Radio1"] = True
+        except Exception as e:
+            if self.debug:
+                print("[ERROR][RADIO 1]", e)
+
+        # set PyCubed power mode
+        self.power_mode = "normal"
+
+    def reinit(self, dev):
+        dev = dev.lower()
+        if dev == "gps":
+            self.gps.__init__(self.uart, debug=False)
+        elif dev == "pwr":
+            self.pwr.__init__(self.i2c1)
+        elif dev == "usb":
+            self.usb.__init__(self.i2c1)
+        elif dev == "imu":
+            self.IMU.__init__(self.i2c1)
+        else:
+            print("Invalid Device? ->", dev)
+
+    @property
+    def acceleration(self):
+        if self.hardware["IMU"]:
+            return self.IMU.accel  # m/s^2
+
+    @property
+    def magnetic(self):
+        if self.hardware["IMU"]:
+            return self.IMU.mag  # uT
+
+    @property
+    def gyro(self):
+        if self.hardware["IMU"]:
+            return self.IMU.gyro  # deg/s
+
+    @property
+    def temperature(self):
+        if self.hardware["IMU"]:
+            return self.IMU.temperature  # Celsius
+
+    @property
+    def RGB(self):
+        return self.neopixel[0]
+
+    @RGB.setter
+    def RGB(self, value):
+        if self.hardware["Neopixel"]:
+            try:
+                self.neopixel[0] = value
+            except Exception as e:
+                print("[WARNING]", e)
+
+    @property
+    def charge_batteries(self):
+        if self.hardware["USB"]:
+            return self.usb_charging
+
+    @charge_batteries.setter
+    def charge_batteries(self, value):
+        if self.hardware["USB"]:
+            self.usb_charging = value
+            self.usb.led = value
+            self.usb.charging = value
+
+    @property
+    def battery_voltage(self):
+        _vbat = 0
+        for _ in range(50):
+            _vbat += self._vbatt.value * 3.3 / 65536
+        _voltage = (_vbat / 50) * (316 + 110) / 110  # 316/110 voltage divider
+        return _voltage  # volts
+
+    @property
+    def system_voltage(self):
+        if self.hardware["PWR"]:
+            try:
+                return self.pwr.read()[0]  # volts
+            except Exception as e:
+                print("[WARNING][PWR Monitor]", e)
+        else:
+            print("[WARNING] Power monitor not initialized")
+
+    @property
+    def current_draw(self):
+        """
+        current draw from batteries
+        NOT accurate if powered via USB
+        """
+        if self.hardware["PWR"]:
+            idraw = 0
+            try:
+                for _ in range(50):  # average 50 readings
+                    idraw += self.pwr.read()[1]
+                return (idraw / 50) * 1000  # mA
+            except Exception as e:
+                print("[WARNING][PWR Monitor]", e)
+        else:
+            print("[WARNING] Power monitor not initialized")
+
+    def charge_current(self):
+        """
+        LTC4121 solar charging IC with charge current monitoring
+        See Programming the Charge Current section
+        """
+        _charge = 0
+        if self.solar_charging:
+            _charge = self._ichrg.value * 3.3 / 65536
+            _charge = ((_charge * 988) / 3010) * 1000
+        return _charge  # mA
+
+    @property
+    def solar_charging(self):
+        return not self._chrg.value
+
+    @property
+    def reset_vbus(self):
+        # unmount SD card to avoid errors
+        if self.hardware["SDcard"]:
+            try:
+                umount("/sd")
+                self.spi.deinit()
+                time.sleep(3)
+            except Exception as e:
+                print("vbus reset error?", e)
+                pass
+        self._resetReg.drive_mode = digitalio.DriveMode.PUSH_PULL
+        self._resetReg.value = 1
+
+    def timeout_handler(self):
+        print("Incrementing timeout register")
+        if (self.micro.nvm[_TOUTS] + 1) >= 255:
+            self.micro.nvm[_TOUTS] = 0
+            # soft reset
+            self.micro.on_next_reset(self.micro.RunMode.NORMAL)
+            self.micro.reset()
+        else:
+            self.micro.nvm[_TOUTS] += 1
+
+    def powermode(self, mode):
+        """
+        TODO
+        Configure the hardware for minimum or normal power consumption
+        Add custom modes for mission-specific control
+        """
+        if "min" in mode:
+            self.RGB = (0, 0, 0)
+            self.neopixel.brightness = 0
+            if self.hardware["Radio1"]:
+                self.radio1.sleep()
+            if self.hardware["Radio2"]:
+                self.radio2.sleep()
+            self.enable_rf.value = False
+            if self.hardware["IMU"]:
+                self.IMU.gyro_powermode = 0x14  # suspend mode
+                self.IMU.accel_powermode = 0x10  # suspend mode
+                self.IMU.mag_powermode = 0x18  # suspend mode
+            if self.hardware["PWR"]:
+                self.pwr.config("V_ONCE,I_ONCE")
+            if self.hardware["GPS"]:
+                self.en_gps.value = False
+            self.power_mode = "minimum"
+
+        elif "norm" in mode:
+            self.enable_rf.value = True
+            if self.hardware["IMU"]:
+                self.reinit("IMU")
+            if self.hardware["PWR"]:
+                self.pwr.config("V_CONT,I_CONT")
+            if self.hardware["GPS"]:
+                self.en_gps.value = True
+            self.power_mode = "normal"
+            # don't forget to reconfigure radios, gps, etc...
+
+    def burn(self, burn_num, dutycycle=0, freq=1000, duration=1):
+        """
+        Operate burn wire circuits. Wont do anything unless the a nichrome burn wire
+        has been installed.
+
+        IMPORTANT: See "Burn Wire Info & Usage" of https://pycubed.org/resources
+        before attempting to use this function!
+
+        burn_num:  (string) which burn wire circuit to operate, must be either '1' or '2'
+        dutycycle: (float) duty cycle percent, must be 0.0 to 100
+        freq:      (float) frequency in Hz of the PWM pulse, default is 1000 Hz
+        duration:  (float) duration in seconds the burn wire should be on
+        """
+        # convert duty cycle % into 16-bit fractional up time
+        dtycycl = int((dutycycle / 100) * (0xFFFF))
+        print("----- BURN WIRE CONFIGURATION -----")
+        print(
+            "\tFrequency of: {}Hz\n\tDuty cycle of: {}% (int:{})\n\tDuration of {}sec".format(
+                freq, (100 * dtycycl / 0xFFFF), dtycycl, duration
+            )
+        )
+        # create our PWM object for the respective pin
+        # not active since duty_cycle is set to 0 (for now)
+        if "1" in burn_num:
+            burnwire = pwmio.PWMOut(board.BURN1, frequency=freq, duty_cycle=0)
+        elif "2" in burn_num:
+            burnwire = pwmio.PWMOut(board.BURN2, frequency=freq, duty_cycle=0)
+        else:
+            return False
+        # Configure the relay control pin & open relay
+        self._relayA.drive_mode = digitalio.DriveMode.PUSH_PULL
+        self._relayA.value = 1
+        self.RGB = (255, 0, 0)
+        # Pause to ensure relay is open
+        time.sleep(0.5)
+        # Set the duty cycle over 0%
+        # This starts the burn!
+        burnwire.duty_cycle = dtycycl
+        time.sleep(duration)
+        # Clean up
+        self._relayA.value = 0
+        burnwire.duty_cycle = 0
+        self.RGB = (0, 0, 0)
+        burnwire.deinit()
+        self._relayA.drive_mode = digitalio.DriveMode.OPEN_DRAIN
+        return True
+
+
+hardware = PyCubed()